# Owner(s): ["oncall: quantization"]

from torch.ao.quantization.experimental.observer import APoTObserver
import unittest
import torch

class TestNonUniformObserver(unittest.TestCase):
    """
        Test case 1: calculate_qparams
        Test that error is thrown when k == 0
    """
    def test_calculate_qparams_invalid(self):
        obs = APoTObserver(b=0, k=0)

        with self.assertRaises(AssertionError):
            alpha, gamma, quantization_levels, level_indices = obs.calculate_qparams(signed=False,
                                                                                     min_val=torch.tensor([0]),
                                                                                     max_val=torch.tensor([0]))

    """
        Test case 2: calculate_qparams
        APoT paper example: https://arxiv.org/pdf/1909.13144.pdf
        Assume hardcoded parameters:
        * b = 4 (total number of bits across all terms)
        * k = 2 (base bitwidth, i.e. bitwidth of every term)
        * n = 2 (number of additive terms)
        * note: b = k * n
    """
    def test_calculate_qparams_2terms(self):
        obs = APoTObserver(b=4, k=2)

        min_val = torch.tensor([0])
        max_val = torch.tensor([1])
        alpha, gamma, quantization_levels, level_indices = obs.calculate_qparams(signed=False,
                                                                                 min_val=min_val,
                                                                                 max_val=max_val)

        alpha_test = torch.max(-min_val, max_val)

        # check alpha value
        self.assertEqual(alpha, alpha_test)

        # calculate expected gamma value
        gamma_test = 0
        for i in range(2):
            gamma_test += 2**(-i)

        gamma_test = 1 / gamma_test

        # check gamma value
        self.assertEqual(gamma, gamma_test)

        # check quantization levels size
        quantlevels_size_test = int(len(quantization_levels))
        quantlevels_size = 2**4
        self.assertEqual(quantlevels_size_test, quantlevels_size)

        # check level indices size
        levelindices_size_test = int(len(level_indices))
        self.assertEqual(levelindices_size_test, 16)

        # check level indices unique values
        level_indices_test_list = level_indices.tolist()
        self.assertEqual(len(level_indices_test_list), len(set(level_indices_test_list)))

    """
        Test case 3: calculate_qparams
        Assume hardcoded parameters:
        * b = 6 (total number of bits across all terms)
        * k = 2 (base bitwidth, i.e. bitwidth of every term)
        * n = 3 (number of additive terms)
    """
    def test_calculate_qparams_3terms(self):
        obs = APoTObserver(b=6, k=2)

        min_val = torch.tensor([0])
        max_val = torch.tensor([1])
        alpha, gamma, quantization_levels, level_indices = obs.calculate_qparams(signed=False,
                                                                                 min_val=min_val,
                                                                                 max_val=max_val)

        alpha_test = torch.max(-min_val, max_val)

        # check alpha value
        self.assertEqual(alpha, alpha_test)

        # calculate expected gamma value
        gamma_test = 0
        for i in range(3):
            gamma_test += 2**(-i)

        gamma_test = 1 / gamma_test

        # check gamma value
        self.assertEqual(gamma, gamma_test)

        # check quantization levels size
        quantlevels_size_test = int(len(quantization_levels))
        quantlevels_size = 2**6
        self.assertEqual(quantlevels_size_test, quantlevels_size)

        # check level indices size
        levelindices_size_test = int(len(level_indices))
        self.assertEqual(levelindices_size_test, 64)

        # check level indices unique values
        level_indices_test_list = level_indices.tolist()
        self.assertEqual(len(level_indices_test_list), len(set(level_indices_test_list)))

    """
        Test case 4: calculate_qparams
        Same as test case 2 but with signed = True
        Assume hardcoded parameters:
        * b = 4 (total number of bits across all terms)
        * k = 2 (base bitwidth, i.e. bitwidth of every term)
        * n = 2 (number of additive terms)
        * signed = True
    """
    def test_calculate_qparams_signed(self):
        obs = APoTObserver(b=4, k=2)

        min_val = torch.tensor([0])
        max_val = torch.tensor([1])
        alpha, gamma, quantization_levels, level_indices = obs.calculate_qparams(signed=True,
                                                                                 min_val=min_val,
                                                                                 max_val=max_val)
        alpha_test = torch.max(-min_val, max_val)

        # check alpha value
        self.assertEqual(alpha, alpha_test)

        # calculate expected gamma value
        gamma_test = 0
        for i in range(2):
            gamma_test += 2**(-i)

        gamma_test = 1 / gamma_test

        # check gamma value
        self.assertEqual(gamma, gamma_test)

        # check quantization levels size
        quantlevels_size_test = int(len(quantization_levels))
        self.assertEqual(quantlevels_size_test, 49)

        # check negatives of each element contained
        # in quantization levels
        quantlevels_test_list = quantization_levels.tolist()
        negatives_contained = True
        for ele in quantlevels_test_list:
            if not (-ele) in quantlevels_test_list:
                negatives_contained = False
        self.assertTrue(negatives_contained)

        # check level indices size
        levelindices_size_test = int(len(level_indices))
        self.assertEqual(levelindices_size_test, 49)

        # check level indices unique elements
        level_indices_test_list = level_indices.tolist()
        self.assertEqual(len(level_indices_test_list), len(set(level_indices_test_list)))

    """
<<<<<<< HEAD
        Test forward method on hard-coded tensor with arbitrary values.
        Checks that alpha is max of abs value of max and min values in tensor.
    """
    def test_forward(self):
        obs = APoTObserver(b=4, k=2)

        X = torch.tensor([0.0, -100.23, -37.18, 3.42, 8.93, 9.21, 87.92])

        X = obs.forward(X)

        alpha, gamma, quantization_levels, level_indices = obs.calculate_qparams(True)

        min_val = torch.min(X)
        max_val = torch.max(X)

        expected_alpha = torch.max(-min_val, max_val)

        self.assertEqual(alpha, expected_alpha)

=======
        Test case 5
        Assume hardcoded parameters:
        * b = 6 (total number of bits across all terms)
        * k = 1 (base bitwidth, i.e. bitwidth of every term)
        * n = 6 (number of additive terms)
    """
    def test_calculate_qparams_k1(self):
        obs = APoTObserver(max_val=1.0, b=6, k=1)

        obs_result = obs.calculate_qparams(signed=False)

        # calculate expected gamma value
        gamma_test = 0
        for i in range(6):
            gamma_test += 2**(-i)

        gamma_test = 1 / gamma_test

        # check gamma value
        self.assertEqual(obs_result[0], gamma_test)

        # check quantization levels size
        quantlevels_size_test = int(len(obs_result[1]))
        quantlevels_size = 2**6
        self.assertEqual(quantlevels_size_test, quantlevels_size)

        # check level indices size
        levelindices_size_test = int(len(obs_result[2]))
        level_indices_size = 2**6
        self.assertEqual(levelindices_size_test, level_indices_size)

        # check level indices unique values
        level_indices_test_list = obs_result[2].tolist()
        self.assertEqual(len(level_indices_test_list), len(set(level_indices_test_list)))
>>>>>>> d055aeb4

if __name__ == '__main__':
    unittest.main()<|MERGE_RESOLUTION|>--- conflicted
+++ resolved
@@ -161,28 +161,7 @@
         self.assertEqual(len(level_indices_test_list), len(set(level_indices_test_list)))
 
     """
-<<<<<<< HEAD
-        Test forward method on hard-coded tensor with arbitrary values.
-        Checks that alpha is max of abs value of max and min values in tensor.
-    """
-    def test_forward(self):
-        obs = APoTObserver(b=4, k=2)
-
-        X = torch.tensor([0.0, -100.23, -37.18, 3.42, 8.93, 9.21, 87.92])
-
-        X = obs.forward(X)
-
-        alpha, gamma, quantization_levels, level_indices = obs.calculate_qparams(True)
-
-        min_val = torch.min(X)
-        max_val = torch.max(X)
-
-        expected_alpha = torch.max(-min_val, max_val)
-
-        self.assertEqual(alpha, expected_alpha)
-
-=======
-        Test case 5
+    Test case 5: calculate_qparams
         Assume hardcoded parameters:
         * b = 6 (total number of bits across all terms)
         * k = 1 (base bitwidth, i.e. bitwidth of every term)
@@ -216,7 +195,27 @@
         # check level indices unique values
         level_indices_test_list = obs_result[2].tolist()
         self.assertEqual(len(level_indices_test_list), len(set(level_indices_test_list)))
->>>>>>> d055aeb4
+
+    """
+        Test forward method on hard-coded tensor with arbitrary values.
+        Checks that alpha is max of abs value of max and min values in tensor.
+    """
+    def test_forward(self):
+        obs = APoTObserver(b=4, k=2)
+
+        X = torch.tensor([0.0, -100.23, -37.18, 3.42, 8.93, 9.21, 87.92])
+
+        X = obs.forward(X)
+
+        alpha, gamma, quantization_levels, level_indices = obs.calculate_qparams(True)
+
+        min_val = torch.min(X)
+        max_val = torch.max(X)
+
+        expected_alpha = torch.max(-min_val, max_val)
+
+        self.assertEqual(alpha, expected_alpha)
+
 
 if __name__ == '__main__':
     unittest.main()