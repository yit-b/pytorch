--- conflicted
+++ resolved
@@ -250,12 +250,8 @@
 }
 
 test_inductor() {
-<<<<<<< HEAD
+  python tools/dynamo/verify_dynamo.py
   python test/run_test.py --include test_modules test_ops test_ops_gradients --verbose
-=======
-  python tools/dynamo/verify_dynamo.py
-  python test/run_test.py --include test_modules test_ops --verbose
->>>>>>> d1ced7bd
   PYTORCH_TEST_WITH_INDUCTOR=0 python test/run_test.py --include inductor/test_torchinductor --include inductor/test_torchinductor_opinfo --verbose
 }
 
