--- conflicted
+++ resolved
@@ -6,10 +6,7 @@
 namespace at::native {
 namespace mps {
 
-void* pageAlignedBlockPtr(
-    const void* ptr,
-    NSUInteger size,
-    NSUInteger* alignedBlockSize) {
+void* pageAlignedBlockPtr(const void* ptr, NSUInteger size, NSUInteger* alignedBlockSize) {
   uintptr_t address = (uintptr_t)ptr;
   uintptr_t alignedAddress = address & ~(PAGE_SIZE - 1);
   uintptr_t alignedEnd = ((address + size) + PAGE_SIZE - 1) & ~(PAGE_SIZE - 1);
@@ -26,15 +23,15 @@
  * Computes number of elements one needs to transfer to preserve all the elements
  */
 size_t compute_strided_size(const at::Tensor& t) {
-   size_t rc = 1;
-   if (t.numel() == 0) {
-       return 0;
-   }
-   for(const auto i: c10::irange(t.dim())) {
-     assert(t.size(i) > 0);
-     rc += (t.size(i) - 1) * t.stride(i);
-   }
-   return rc;
+  size_t rc = 1;
+  if (t.numel() == 0) {
+    return 0;
+  }
+  for (const auto i : c10::irange(t.dim())) {
+    assert(t.size(i) > 0);
+    rc += (t.size(i) - 1) * t.stride(i);
+  }
+  return rc;
 }
 
 bool is_strided_contiguous(const at::Tensor& t) {
@@ -43,36 +40,30 @@
 
 // Copy sourceBuffer into destBuffer, casting sourceBuffer to src.scalar_type().
 // The shapes and dtypes are taken from dst and src, but their storage pointers are not used.
-void copy_cast_mps(at::Tensor& dst, const at::Tensor& src,
-                   id<MTLBuffer> destBuffer, id<MTLBuffer> sourceBuffer, bool non_blocking = true) {
+void copy_cast_mps(at::Tensor& dst,
+                   const at::Tensor& src,
+                   id<MTLBuffer> destBuffer,
+                   id<MTLBuffer> sourceBuffer,
+                   bool non_blocking = true) {
   using namespace mps;
 
-<<<<<<< HEAD
-  struct CachedGraph : public MPSCachedGraph
-  {
-    CachedGraph(MPSGraph *graph) : MPSCachedGraph(graph) {}
-    MPSGraphTensor* inputTensor_ = nil;
-    MPSGraphTensor* outputTensor_ = nil;
-  };
-=======
   using CachedGraph = MPSUnaryCachedGraph;
->>>>>>> 688427b5
 
   MPSStream* stream = getCurrentMPSStream();
   MPSGraphCache* cache_ = MPSGraphCache::getInstance();
 
-  MPSDataType dstDType = getMPSDataType(dst.scalar_type());
-  MPSDataType srcDType = getMPSDataType(src.scalar_type());
+  MPSDataType dstDType = getMPSDataType(dst);
+  MPSDataType srcDType = getMPSDataType(src);
   MPSShape* dstShape = getMPSShape(dst);
   MPSShape* srcShape = getMPSShape(src);
 
   @autoreleasepool {
     string key = "copy_cast_mps" + getTensorsStringKey({src, dst});
-    CachedGraph* cachedGraph = static_cast<CachedGraph *>(cache_->LookUp(key));
+    CachedGraph* cachedGraph = static_cast<CachedGraph*>(cache_->LookUp(key));
 
     if (!cachedGraph) {
-      MPSCachedGraph *tmpCachedGraph = cache_->CreateCachedGraph(key, ^ MPSCachedGraph * () {
-        CachedGraph *newCachedGraph = nil;
+      MPSCachedGraph* tmpCachedGraph = cache_->CreateCachedGraph(key, ^MPSCachedGraph*() {
+        CachedGraph* newCachedGraph = nil;
         @autoreleasepool {
           MPSGraph* mpsGraph = make_mps_graph();
           newCachedGraph = new CachedGraph(mpsGraph);
@@ -89,23 +80,24 @@
         }
         return newCachedGraph;
       });
-      cachedGraph = static_cast<CachedGraph *>(tmpCachedGraph);
-    }
-    MPSGraphTensorData* srcData = [[[MPSGraphTensorData alloc]
-                                    initWithMTLBuffer:sourceBuffer shape:srcShape dataType:srcDType]
-                                   autorelease];
-    MPSGraphTensorData* dstData = [[[MPSGraphTensorData alloc]
-                                    initWithMTLBuffer:destBuffer shape:dstShape dataType:dstDType]
-                                   autorelease];
-    NSDictionary<MPSGraphTensor*, MPSGraphTensorData*>* feeds = @{cachedGraph->inputTensor_: srcData};
-    NSDictionary<MPSGraphTensor*, MPSGraphTensorData*>* results = @{cachedGraph->outputTensor_: dstData};
-    stream->executeMPSGraph(cachedGraph->graph(), feeds, results, !non_blocking ? SyncType::COMMIT_AND_WAIT : SyncType::COMMIT_ADAPTIVE);
-  }
-}
-
-static at::Tensor& copy_from_mps_(at::Tensor& dst_, const at::Tensor& src_, bool non_blocking)
-{
-  auto sameMemFormat = src_.is_contiguous(dst_.suggest_memory_format()) && dst_.is_contiguous(dst_.suggest_memory_format());
+      cachedGraph = static_cast<CachedGraph*>(tmpCachedGraph);
+    }
+    MPSGraphTensorData* srcData = [[[MPSGraphTensorData alloc] initWithMTLBuffer:sourceBuffer
+                                                                           shape:srcShape
+                                                                        dataType:srcDType] autorelease];
+    MPSGraphTensorData* dstData = [[[MPSGraphTensorData alloc] initWithMTLBuffer:destBuffer
+                                                                           shape:dstShape
+                                                                        dataType:dstDType] autorelease];
+    NSDictionary<MPSGraphTensor*, MPSGraphTensorData*>* feeds = @{cachedGraph->inputTensor_ : srcData};
+    NSDictionary<MPSGraphTensor*, MPSGraphTensorData*>* results = @{cachedGraph->outputTensor_ : dstData};
+    stream->executeMPSGraph(
+        cachedGraph->graph(), feeds, results, !non_blocking ? SyncType::COMMIT_AND_WAIT : SyncType::COMMIT_ADAPTIVE);
+  }
+}
+
+static at::Tensor& copy_from_mps_(at::Tensor& dst_, const at::Tensor& src_, bool non_blocking) {
+  auto sameMemFormat =
+      src_.is_contiguous(dst_.suggest_memory_format()) && dst_.is_contiguous(dst_.suggest_memory_format());
 
   id<MTLDevice> device = MPSDevice::getInstance()->device();
   MPSStream* stream = getCurrentMPSStream();
@@ -156,8 +148,8 @@
         needsBlit = false;
         tmpBuffer = destBuffer;
       } else if (src.element_size() < dst.element_size()) {
-          tmp = at::native::empty_mps(dst.sizes(), dst.scalar_type(), c10::nullopt, kMPS);
-          tmpBuffer = getMTLBufferStorage(tmp);
+        tmp = at::native::empty_mps(dst.sizes(), dst.scalar_type(), c10::nullopt, kMPS);
+        tmpBuffer = getMTLBufferStorage(tmp);
       }
     }
 
@@ -185,15 +177,14 @@
 }
 
 // Copies tensor from cpu to mps backed by identical strided-contiguous data
-static void copy_to_mps_stride_contig(at::Tensor& dst, const at::Tensor& src, bool non_blocking)
-{
+static void copy_to_mps_stride_contig(at::Tensor& dst, const at::Tensor& src, bool non_blocking) {
   MPSStream* stream = getCurrentMPSStream();
   id<MTLDevice> device = MPSDevice::getInstance()->device();
   auto dst_byte_offset = dst.storage_offset() * dst.itemsize();
   auto src_byte_offset = src.storage_offset() * src.itemsize();
   id<MTLBuffer> destBuffer = getMTLBufferStorage(dst);
   const size_t size_to_copy = src.nbytes();
-  const void* host_src = static_cast<char *>(src.storage().data()) + src_byte_offset;
+  const void* host_src = static_cast<char*>(src.storage().data()) + src_byte_offset;
 
   TORCH_INTERNAL_ASSERT(src.dtype() == dst.dtype() && src.strides() == dst.strides() && is_strided_contiguous(src));
 
@@ -205,17 +196,16 @@
     void* alignedPtr = pageAlignedBlockPtr(host_src, (NSUInteger)size_to_copy, &alignedLength);
     sourceOffset = uintptr_t(host_src) - uintptr_t(alignedPtr);
     id<MTLBuffer> sourceBuffer = [device newBufferWithBytesNoCopy:alignedPtr
-                                          length:alignedLength
-                                         options:options
-                                     deallocator:nil];
+                                                           length:alignedLength
+                                                          options:options
+                                                      deallocator:nil];
 
     stream->copy_and_sync(sourceBuffer, destBuffer, size_to_copy, sourceOffset, dst_byte_offset, non_blocking);
     [sourceBuffer release];
   }
 }
 
-static at::Tensor& copy_to_mps_(at::Tensor& dst_, const at::Tensor& src_, bool non_blocking)
-{
+static at::Tensor& copy_to_mps_(at::Tensor& dst_, const at::Tensor& src_, bool non_blocking) {
   // Typecast to dst_ if needed and expand, which is a no-op
   Tensor src = (src_.dtype() != dst_.dtype() ? src_.to(dst_.dtype()) : src_).expand_as(dst_);
 
@@ -237,7 +227,7 @@
     dst = at::empty_like(src, at::device(at::kMPS));
   }
   copy_to_mps_stride_contig(dst, src, non_blocking && !needs_copy);
-  return needs_copy? dst_.copy_(dst) : dst_;
+  return needs_copy ? dst_.copy_(dst) : dst_;
 }
 
 void copy_blit_mps(void* dst, const void* src, size_t size) {
@@ -245,8 +235,7 @@
   stream->copy_and_sync((id<MTLBuffer>)(src), (id<MTLBuffer>)(dst), size, 0, 0, true);
 }
 
-static at::Tensor& copy_kernel_mps(at::Tensor& dst_, const at::Tensor& src_, bool non_blocking)
-{
+static at::Tensor& copy_kernel_mps(at::Tensor& dst_, const at::Tensor& src_, bool non_blocking) {
   auto src_byte_offset = src_.storage_offset() * src_.itemsize();
   auto dst_byte_offset = dst_.storage_offset() * dst_.itemsize();
 
@@ -254,7 +243,8 @@
   // gather into dst. This reduces the overhead of doing an additional blit for most cases
   bool returnGatherOutput = dst_.is_contiguous();
   Tensor src;
-  auto sameMemFormat = src_.is_contiguous(dst_.suggest_memory_format()) && dst_.is_contiguous(dst_.suggest_memory_format());
+  auto sameMemFormat =
+      src_.is_contiguous(dst_.suggest_memory_format()) && dst_.is_contiguous(dst_.suggest_memory_format());
   const bool sameDataType = src_.dtype() == dst_.dtype();
 
   if ((!src_.is_contiguous(MemoryFormat::Contiguous) && !sameMemFormat) ||
@@ -294,19 +284,18 @@
     stream->copy(sourceBuffer, destBuffer, src.nbytes(), src_byte_offset, dst_byte_offset);
   } else {
     if (dst_byte_offset) {
-       auto tmp = at::native::empty_mps(dst_.sizes(), dst_.scalar_type(), c10::nullopt, kMPS);
-       auto tmpBuffer = getMTLBufferStorage(tmp);
-       copy_cast_mps(tmp, src, tmpBuffer, sourceBuffer);
-       stream->copy(tmpBuffer, destBuffer, dst_.nbytes(), 0, dst_byte_offset);
+      auto tmp = at::native::empty_mps(dst_.sizes(), dst_.scalar_type(), c10::nullopt, kMPS);
+      auto tmpBuffer = getMTLBufferStorage(tmp);
+      copy_cast_mps(tmp, src, tmpBuffer, sourceBuffer);
+      stream->copy(tmpBuffer, destBuffer, dst_.nbytes(), 0, dst_byte_offset);
     } else {
-       copy_cast_mps(dst_, src, destBuffer, sourceBuffer);
+      copy_cast_mps(dst_, src, destBuffer, sourceBuffer);
     }
   }
   return dst_;
 }
 
-at::Tensor& mps_copy_(at::Tensor& dst, const at::Tensor& src, bool non_blocking)
-{
+at::Tensor& mps_copy_(at::Tensor& dst, const at::Tensor& src, bool non_blocking) {
   TORCH_CHECK(dst.defined(), "dst is undefined");
   TORCH_CHECK(src.defined(), "src is undefined");
 
@@ -332,20 +321,16 @@
   if (src.device().type() == at::kMPS && dst.device().type() == at::kMPS) {
     return copy_kernel_mps(dst, needs_broadcasting ? src.expand_as(dst) : src, non_blocking);
   }
-  TORCH_INTERNAL_ASSERT(
-      src.device().type() == DeviceType::MPS,
-      "mps_copy_ is implemented only for *->MPS; MPS->*");
+  TORCH_INTERNAL_ASSERT(src.device().type() == DeviceType::MPS, "mps_copy_ is implemented only for *->MPS; MPS->*");
   return dst;
 }
 } // namespace mps
 
-Tensor _copy_from_and_resize_mps(const at::Tensor& self, const at::Tensor& dst)
-{
+Tensor _copy_from_and_resize_mps(const at::Tensor& self, const at::Tensor& dst) {
   return mps::mps_copy_(const_cast<Tensor&>(dst), self, false);
 }
 
-Tensor _copy_from_mps(const at::Tensor& self, const at::Tensor& dst, bool non_blocking)
-{
+Tensor _copy_from_mps(const at::Tensor& self, const at::Tensor& dst, bool non_blocking) {
   return mps::mps_copy_(const_cast<Tensor&>(dst), self, non_blocking);
 }
 
