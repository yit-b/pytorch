--- conflicted
+++ resolved
@@ -13,8 +13,5 @@
 filelock
 networkx
 jinja2
-<<<<<<< HEAD
-optree>=0.7.0
-=======
 fsspec
->>>>>>> 6e46f472
+optree>=0.7.0