--- conflicted
+++ resolved
@@ -472,6 +472,7 @@
         "caffe2/core/allocator.cc",
         "caffe2/core/blob_serialization.cc",
         "caffe2/core/blob_stats.cc",
+        "caffe2/core/common.cc",
         "caffe2/core/context.cc",
         "caffe2/core/context_base.cc",
         "caffe2/core/db.cc",
@@ -1246,6 +1247,7 @@
 cc_library(
     name = "caffe2_for_aten_headers",
     hdrs = [
+        "caffe2/core/common.h",
         "caffe2/core/logging.h",
         "caffe2/core/types.h",
         "caffe2/perfkernels/common.h",
@@ -1259,10 +1261,6 @@
     copts = CAFFE2_COPTS,
     visibility = ["//visibility:public"],
     deps = [
-<<<<<<< HEAD
-        ":caffe2_core_common",
-=======
->>>>>>> c18be2b2
         ":caffe2_core_macros",
         "//c10:headers",
         "//caffe2/proto:caffe2_pb",
@@ -1403,10 +1401,6 @@
     linkstatic = 1,
     visibility = ["//visibility:public"],
     deps = [
-<<<<<<< HEAD
-        ":caffe2_core_common",
-=======
->>>>>>> c18be2b2
         ":caffe2_core_macros",
         ":caffe2_dnnlowp_avx2_ops",
         ":caffe2_headers",
