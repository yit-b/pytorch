--- conflicted
+++ resolved
@@ -1,10 +1,7 @@
 import builtins
 import collections
-<<<<<<< HEAD
-=======
 import importlib
 import itertools
->>>>>>> b4420f0f
 import logging
 import math
 import os
@@ -40,7 +37,6 @@
     istype,
     np,
     orig_code_map,
-    rename_implicit,
     tensor_always_has_static_shape,
     tensor_static_reason_to_message,
     tuple_iterator_getitem,
@@ -110,18 +106,18 @@
         self,
         id_ref: Callable[[Type[object]], str],
         source_ref: Callable[[Source], str],
-        scope: Optional[Dict[str, object]],
+        user_scope: Optional[Dict[str, object]],
         check_fn_manager: "CheckFunctionManager",
-        renames=True,
+        *,
+        local: bool,
     ):
         self.id_ref = id_ref
         self.source_ref = source_ref
-        if scope:
-            if renames:
-                scope = {rename_implicit(k): v for k, v in scope.items()}
-        else:
-            scope = dict()
-        self.scope: Dict[str, object] = scope
+        if user_scope:
+            scope = {"L" if local else "G": user_scope}
+        else:
+            scope = {"L" if local else "G": dict()}
+        self.scope: Dict[str, Dict[str, object]] = scope
         self.scope["__builtins__"] = builtins.__dict__.copy()
         for (
             name,
@@ -225,7 +221,7 @@
 
     def NAME_MATCH(self, guard: Guard):
         obj = self.get(guard.name)
-        code = f"{self.arg_ref(guard)}.__name__ == {obj.__name__}"
+        code = f"{self.arg_ref(guard)}.__name__ == '{obj.__name__}'"
         self._produce_guard_code(guard, [code])
 
     def HASATTR(self, guard: Guard):
@@ -263,27 +259,33 @@
             if HAS_NUMPY
             else ()
         )
-        assert istype(
-            val,
-            (
-                int,
-                float,
-                bool,
-                type(None),
-                str,
-                type,
-                list,
-                tuple,
-                set,
-                slice,
-                frozenset,
-                range,
-                torch.Size,
-                torch.device,
-                torch.dtype,
+        ok_types = (
+            int,
+            float,
+            bool,
+            type(None),
+            str,
+            type,
+            list,
+            tuple,
+            set,
+            slice,
+            frozenset,
+            range,
+            torch.Size,
+            torch.device,
+            torch.dtype,
+            *np_types,
+        )
+        if istype(val, dict):
+            assert all(
+                istype(x, ok_types) for x in itertools.chain(val.keys(), val.values())
             )
-            + np_types,
-        ), t.__name__
+        else:
+            assert istype(
+                val,
+                ok_types,
+            ), t.__name__
 
         if istype(val, (torch.device, torch.dtype)):
             # TODO(jansel): is this slow? perhaps optimize it
@@ -660,11 +662,16 @@
             source_ref,
             combine_scopes(f_globals, f_locals),
             self,
-            renames=True,
+            local=True,
         )
         global_builder = GuardBuilder(
-            self.id_ref, source_ref, f_globals, self, renames=False
-        )
+            self.id_ref, source_ref, f_globals, self, local=False
+        )
+        # We need to transplant a copy here, because some guards
+        # might get a cross ref between local and global, like L['mod_name'][G['some_key']]
+        # the inverse is illegal.
+        if "G" in global_builder.scope:
+            local_builder.scope["G"] = global_builder.scope["G"]
         # source_ref can cause a cycle, make sure we break it with weakref
         w_local = weakref.ref(local_builder)
         w_global = weakref.ref(global_builder)
@@ -690,8 +697,7 @@
     ):
         assert not (set(local_builder.argnames) & set(global_builder.argnames))
         # see parallel handling of ".0" / "___implicit0" in _eval_frame.c
-        largs = [a for a in local_builder.scope.keys() if a == "___implicit0"]
-        largs += [a for a in local_builder.argnames if a != "___implicit0"]
+        largs = local_builder.argnames
         largs += ["**___kwargs_ignored"]
         args = ",".join(largs)
 
@@ -760,13 +766,12 @@
         closure_vars.update(CLOSURE_VARS)
         py_code = f"""\
 def ___make_guard_fn({','.join(closure_vars.keys())}):
-    return lambda {args}: {code}
+    return lambda L: {code}
 """
         if os.environ.get("TORCHDYNAMO_PRINT_GUARDS", None) == "1":
             print("GUARDS", code)
         set_guard_fail_hook(guard_fail_hook)
         out: Dict[str, Any] = dict()
-        # print("RUNNING PY CODE", py_code)
         exec(py_code, global_builder.scope, out)
         guard_fn = out["___make_guard_fn"](*closure_vars.values())
         guard_fn.closure_vars = closure_vars
@@ -774,7 +779,8 @@
         guard_fn.args = largs
         guard_fn.code_parts = code_parts
         guard_fn.verbose_code_parts = verbose_code_parts
-        guard_fn.global_scope = global_builder.scope
+        # Grab only G, but preserve "G" because guards access it as "G"
+        guard_fn.global_scope = {"G": global_builder.scope["G"]}
         guard_fn.guard_fail_fn = guard_fail_fn
         return guard_fn
 
@@ -811,7 +817,7 @@
     # Don't waste time computing the fail reason for guards we aren't going to report out.
     if not guard_fn.guard_fail_fn and not (first or last):
         return
-    scope = {rename_implicit(k): v for k, v in f_locals.items()}
+    scope = {"L": f_locals, "G": guard_fn.global_scope["G"]}
     scope.update(guard_fn.closure_vars)
     reason = None
     for part in guard_fn.verbose_code_parts:
