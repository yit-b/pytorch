import collections
import copy
import functools
import itertools
import logging
import operator
import re
import sys
import traceback
from dataclasses import dataclass
from typing import Any, Dict, List, NamedTuple, Optional, OrderedDict, Set, Union

import torch._guards

import torch._logging

import torch.nn
from torch import fx
from torch._guards import (
    Checkpointable,
    Guard,
    GuardsCheckpointState,
    Source,
    TracingContext,
)
from torch.fx.experimental.symbolic_shapes import ShapeEnv

from . import config, logging as torchdynamo_logging, variables
from .backends.registry import CompiledFn, CompilerFn
from .bytecode_transformation import (
    create_call_function,
    create_instruction,
    Instruction,
    unique_id,
)
from .codegen import PyCodegen
from .exc import BackendCompilerFailed, unimplemented
from .guards import GuardBuilder
from .mutation_guard import is_dynamic_nn_module
from .side_effects import SideEffects
from .source import (
    ConstantSource,
    DeterministicAlgorithmsSource,
    is_constant_source,
    LocalSource,
    ParamBufferSource,
    ShapeEnvSource,
)
from .utils import (
    assert_no_fake_params_or_buffers,
    checkpoint_params,
    CleanupHook,
    clone_inputs,
    count_calls,
    counters,
    dynamo_timed,
    format_graph_code,
    format_graph_tabular,
<<<<<<< HEAD
    module_has_hooks,
=======
    nnmodule_doc_url_msg,
    nnmodule_has_hooks,
>>>>>>> 626e880b
    same,
)
from .variables.base import VariableTracker
from .variables.builder import GraphArg, TrackedFake, VariableBuilder, wrap_fx_proxy
from .variables.nn_module import NNModuleVariable
from .variables.tensor import (
    SymNodeVariable,
    TensorVariable,
    UnspecializedPythonVariable,
)

log = logging.getLogger(__name__)
graph_tabular_log = torch._logging.getArtifactLogger(__name__, "graph")
graph_code_log = torch._logging.getArtifactLogger(__name__, "graph_code")


class OutputGraphState(NamedTuple):
    graphargs: List[GraphArg]
    tracked_fakes: List[TrackedFake]
    guard_state: GuardsCheckpointState
    nn_modules: Optional[Dict[str, torch.nn.Module]]
    param_name_to_source: Optional[Dict[str, Source]]
    side_effects: SideEffects
    timestamp: int

    def diff(self, other: "OutputGraphState", *, prefix: str = "") -> Optional[str]:
        for k in self._fields:
            if k == "guard_state":
                r = self.guard_state.diff(other.guard_state)
                if r is not None:
                    return r
                continue
            elif k == "side_effects":
                r = self.side_effects.diff(other.side_effects)
                if r is not None:
                    return r
                continue

            sv = getattr(self, k)
            ov = getattr(other, k)
            if sv != ov:
                return f"{prefix}{k} mismatch: {sv} != {ov}"
        return None

    # Back compat .guards api
    @property
    def guards(self):
        return self.guard_state.dynamo_guards


@functools.lru_cache(None)
def _step_logger():
    return torchdynamo_logging.get_step_logger(log)


@dataclass
class GraphCompileReason:
    """Stores why a given output graph was compiled; i.e. what caused the graph break."""

    reason: str
    user_stack: List[traceback.FrameSummary]


def _get_gen_rand_values_fn(random_calls):
    def _gen_rand_values():
        return [fn(*args, **kwargs) for fn, args, kwargs in random_calls]

    return _gen_rand_values


class FakeRootModule(torch.nn.Module):
    """Trick the constructor of fx.GraphModule"""

    def __init__(self, nn_modules: Dict[str, torch.nn.Module]):
        super().__init__()
        for k, v in nn_modules.items():
            setattr(self, k, v)

    def __repr__(self):
        return "FakeRootModule(...)"


class WrapperBackend:
    def __init__(self, backend: CompilerFn, original_example_inputs):
        self.backend: CompilerFn = backend
        self.original_example_inputs = original_example_inputs

    @property
    def example_inputs(self):
        return clone_inputs(self.original_example_inputs)

    def __call__(self, gm: torch.fx.GraphModule, example_inputs: List[torch.Tensor]):
        self.restore = checkpoint_params(gm)
        self.gm = gm
        copy_gm = copy.deepcopy(self.gm)
        self.candidate = self.backend(copy_gm, self.original_example_inputs)

        if self.candidate is None or self.candidate is self.gm.forward:
            return self.gm.forward

        if not config.verify_correctness:
            return self.candidate

        # if verify_correctness=True
        try:
            correct = self.gm.forward(*self.example_inputs)
            result = self.candidate(*self.example_inputs)

            # TODO: replace `same` function with the one in testing
            if same(correct, result):
                return self.candidate

            raise RuntimeError(f"incorrect results of backend {self}")
            return self.gm.forward

        except Exception:
            log.exception("error in verify_correctness")
            raise
        finally:
            self.restore()


class OutputGraph(fx.Tracer, Checkpointable[OutputGraphState]):
    """
    Wrapper class to hold outputs of InstructionTranslator.  Mainly the
    generated fx.Graph.
    """

    def __init__(
        self,
        f_globals: Dict[str, Any],
        code_options: Dict[str, Any],
        compiler_fn: CompilerFn,
        root_tx,
        export: bool,
        export_constraints,
    ):
        super().__init__()
        self.graph = torch.fx.Graph()
        self.graphargs: List[GraphArg] = []
        self.export = export
        self.export_constraints = export_constraints
        # In export mode, we force the shape_env to strictly disallow any constraining
        # of the user marked dynamic dims
        fake_mode = torch._subclasses.FakeTensorMode(
            shape_env=ShapeEnv(
                allow_scalar_outputs=config.capture_scalar_outputs,
                allow_dynamic_output_shape_ops=config.capture_dynamic_output_shape_ops,
            )
            if config.dynamic_shapes
            else None,
            # TODO (tmanlaibaatar) Remove this once we always lift params and buffers
            allow_non_fake_inputs=True if self.export else False,
        )
        self.tracing_context: TracingContext = TracingContext(fake_mode)
        if config.dynamic_shapes:
            # Register a SHAPE_ENV guard to make sure we setup shape guards
            # that show up in ShapeEnv
            self.guards.add(ShapeEnvSource().make_guard(GuardBuilder.SHAPE_ENV))

        self.guards.add(
            DeterministicAlgorithmsSource().make_guard(
                GuardBuilder.DETERMINISTIC_ALGORITHMS
            )
        )

        # tracked_fakes says where any tensor that was wrapped to fake came
        # from.  It is similar to GraphArg, in that all GraphArgs will get
        # will get added to TrackedFakes, but TrackedFakes also contains
        # GraphArgs that got pruned, and things like Tensor attributes which
        # aren't explicit graph inputs.  Used by shape guard
        self.tracked_fakes: List[TrackedFake] = []
        # Although we prune unused graphargs before sending graphs to
        # compilers, we may have legitimately triggered shape guards
        # on "unused" inputs that we must keep track of.  So after
        # remove_unused_graphargs is called, orig_graphargs and
        # graphargs no longer alias; orig_graphargs is the original
        # graphargs, and graphargs is the pruned list.  Guard creation
        # should use original graphargs.
        self.orig_graphargs: List[GraphArg] = self.graphargs
        self.nn_modules: Optional[Dict[str, torch.nn.Module]] = dict()
        # Stores the full fqn of a param or buffer to the relevant source.
        self.param_name_to_source: Optional[Dict[str, Source]] = dict()
        self.side_effects = SideEffects()
        self.code_options = dict(code_options)
        self.output_instructions: List[Instruction] = []
        # used to track nodes that are added between calls of copy_graphstate
        # and restore_graphstate
        self.timestamp = 0
        # Node => computed real value (see utils.get_real_value)
        self.real_value_cache: Dict[fx.Node, torch.Tensor] = {}

        # Not checkpointed
        self.compiler_fn: CompilerFn = compiler_fn
        self.root_globals = f_globals
        self.root_tx = root_tx
        from torch._dynamo.symbolic_convert import InstructionTranslatorBase

        self._current_tx: List[InstructionTranslatorBase] = []
        self.cleanups: List[CleanupHook] = []
        self.should_exit = False
        self.random_values_var = None
        self.initial_random_state = ()
        self.unspec_variable_map: Dict[str, UnspecializedPythonVariable] = {}
        # Enables creating unique node names by tracking
        # all current placeholder node names
        self.name_to_input: OrderedDict[
            str, Optional[fx.Proxy]
        ] = collections.OrderedDict()

    @property
    def output(self):
        return self

    @property
    def fake_mode(self):
        return self.root_tx.fake_mode

    @property
    def shape_env(self):
        return self.tracing_context.fake_mode.shape_env

    @property
    def guards(self) -> Set[Guard]:
        return self.tracing_context.guards_context.dynamo_guards

    def push_tx(self, tx):
        self._current_tx.append(tx)

    def pop_tx(self):
        return self._current_tx.pop()

    @property
    def current_tx(self):
        return self.root_tx if not self._current_tx else self._current_tx[-1]

    def copy_graphstate(self) -> OutputGraphState:
        """Create a checkpoint of the current state by copying everything"""
        assert self.nn_modules is not None
        assert self.param_name_to_source is not None
        guards_graph_state = self.tracing_context.guards_context.copy_graphstate()
        state = OutputGraphState(
            list(self.graphargs),
            list(self.tracked_fakes),
            guards_graph_state,
            dict(self.nn_modules),
            dict(self.param_name_to_source),
            self.side_effects.clone(),
            self.timestamp,
        )
        self.timestamp += 1
        return state

    def restore_graphstate(self, state: OutputGraphState):
        """Restore a checkpoint created by self.copy_graphstate()"""
        (
            self.graphargs,
            self.tracked_fakes,
            guards_state,
            self.nn_modules,
            self.param_name_to_source,
            self.side_effects,
            self.timestamp,
        ) = state
        self.tracing_context.guards_context.restore_graphstate(guards_state)
        # FX deepcopy doesn't work for a partially created graph, so just remove new nodes
        removed_nodes = 0
        for node in reversed(list(self.graph.nodes)):
            if node.meta["creation_timestamp"] > self.timestamp:
                # Erasing node alone does not remove the meta information
                # So, remove the help tensor explicitly
                if "example_value" in node.meta:
                    del node.meta["example_value"]
                self.remove_node(node)
                self.real_value_cache.pop(node, None)
                removed_nodes += 1
        log.debug(f"restore_graphstate: removed {removed_nodes} nodes")

    def add_grapharg(self, arg: GraphArg):
        curr_pos = len(self.graphargs)
        self.graphargs.append(arg)

    def count_calls(self):
        return count_calls(self.graph)

    def get_submodule(self, keys):
        assert keys
        obj = self.nn_modules
        for k in keys.split("."):
            if isinstance(obj, dict):
                obj = obj[k]
            else:
                obj = getattr(obj, k)
        return obj

    def create_graph_input(self, name, type_expr=None):
        # unique
        if name in self.name_to_input:
            for i in itertools.count():
                if f"{name}_{i}" not in self.name_to_input:
                    name = f"{name}_{i}"
                    break

        if self.name_to_input:
            prev_name = next(reversed(self.name_to_input))
            ctx = self.graph.inserting_after(self.name_to_input[prev_name])
        else:
            ctx = self.graph.inserting_before(None)
        with ctx:
            proxy = self.create_proxy("placeholder", name, (), {}, type_expr=type_expr)
            self.name_to_input[name] = proxy.node
            return proxy

    def new_var(self, name="tmp"):
        existing = set(self.code_options["co_varnames"])
        for i in itertools.count():
            var = f"___{name}_{i}"
            if var not in existing:
                self.code_options["co_varnames"] += (var,)
                return var

    def update_co_names(self, name):
        """Ensure self.code_options.co_names contains name"""
        if name not in self.code_options["co_names"]:
            self.code_options["co_names"] += (name,)

    def register_attr_or_module(
        self,
        target: Union[torch.nn.Module, torch.Tensor, Any],
        *names,
        **options,
    ):
        if is_dynamic_nn_module(target):
            return variables.UnspecializedNNModuleVariable(target, **options)

        options = dict(options)
        options["guards"] = set(options.get("guards", []))
        assert "source" in options
        source = options["source"]
        assert not isinstance(source, ParamBufferSource)

        if isinstance(target, torch.Tensor):
            if not is_constant_source(source):
                options["guards"].add(source.make_guard(GuardBuilder.TENSOR_MATCH))

            def wrap_name(module_key):
                assert self.param_name_to_source is not None
                self.param_name_to_source[module_key] = source
                return wrap_fx_proxy(
                    self.root_tx,
                    self.create_proxy("get_attr", module_key, tuple(), {}),
                    example_value=target,
                    **options,
                )

        elif isinstance(target, torch.nn.Module):
            assert isinstance(target, torch.nn.Module)
<<<<<<< HEAD
            if module_has_hooks(target, only_check_unsupported=True):
=======
            if nnmodule_has_hooks(target, check_forward=True):
                torch._logging.warning_once(
                    log,
                    "nn.Module forward/_pre hooks are only partially supported, and were detected in your model. "
                    "In particular, if you do not change/remove hooks after calling .compile(), you can disregard this "
                    "warning, and otherwise you may need to set torch._dynamo.config.skip_nnmodule_hook_guards=False "
                    "to ensure recompiling after changing hooks."
                    f"{nnmodule_doc_url_msg} ",
                )
            if nnmodule_has_hooks(target, check_backward=True, check_state_dict=True):
>>>>>>> 626e880b
                torch._logging.warning_once(
                    log,
                    "nn.Module state_dict and backward hooks are not yet supported by torch.compile, "
                    f"but were detected in your model and will be silently ignored. {nnmodule_doc_url_msg}",
                )

            options["guards"].add(source.make_guard(GuardBuilder.NN_MODULE))

            def wrap_name(module_key):
                return NNModuleVariable(type(target), module_key, **options)

        elif isinstance(target, (torch.SymInt, torch.SymFloat)):
            # HACKY CODE REGION BEGIN
            # WE ARE PIGGYBACKING ON EXISTING INFRA TO REGISTER ATTRS
            # This ultimately gets written to self.nn_modules, which is unfortunate
            # Attrs that are tenors and symints and such need to be migrated to have their
            # own storage
            # alas, this is like this for now

            def wrap_name(module_key):
                return SymNodeVariable.create(
                    self,
                    self.create_proxy("get_attr", module_key, tuple(), {}),
                    sym_num=target,
                    **options,
                )

            # HACKY CODE REGION END
        else:

            def wrap_name(module_key):
                self.output.update_co_names(module_key)
                self.root_globals[module_key] = target
                return VariableBuilder(self, ConstantSource(source_name=module_key))(
                    target
                )

        assert self.nn_modules is not None
        for k, v in self.nn_modules.items():
            if v is target:
                # it already exists
                return wrap_name(k)
        # create a new unique name
        name = "_".join(map(str, names))
        # Strip the guard lookup L/G access
        name = re.sub(r"^[GL]\['?(.*?)'?\]$", r"\1", name)
        # e.g. replace abc.xyz[123].qkv with abc.xyz_123.qkv
        name = re.sub(r"\[(\d+)\]", r"_\g<1>", name)
        # e.g. replace abc.xyz_123.qkv with abc_xyz_123_qkv
        name = re.sub(r"[^a-zA-Z0-9]", "_", name)

        if not name or not name[0].isalpha():
            name = "sub" + name
        base = name
        for i in itertools.count():
            if name not in self.nn_modules:
                self.nn_modules[name] = target
                if isinstance(target, torch.nn.Module):

                    def register_leaf_name(leaf_name):
                        assert self.param_name_to_source is not None
                        new_source = ParamBufferSource(source, leaf_name)
                        new_name = f"{name}.{leaf_name}"
                        self.param_name_to_source[new_name] = new_source

                    # annoying, but there are cases when we do not have parameters
                    # see test_nn_moduledict_contains
                    if hasattr(target, "_parameters"):
                        for leaf_name, _ in target.named_parameters(
                            remove_duplicate=False
                        ):
                            register_leaf_name(leaf_name)
                    if hasattr(target, "_buffers"):
                        for leaf_name, _ in target.named_buffers(
                            remove_duplicate=False
                        ):
                            register_leaf_name(leaf_name)

                return wrap_name(name)
            name = f"{base}_{i}"

        raise AssertionError("unreachable")

    def compile_subgraph(
        self, tx, partial_convert=False, reason: Optional[GraphCompileReason] = None
    ):
        """
        Generate a subgraph to continue execution on user code.
        Automatically restore live variables.
        """
        from .eval_frame import disable

        self.partial_convert = partial_convert
        self.compile_subgraph_reason = reason

        log.debug(f"COMPILING GRAPH due to {reason}")

        if not all(block.can_restore() for block in tx.block_stack):
            unimplemented("compile_subgraph with block_depth != 0")

        prefix_insts: List[Instruction] = []
        if sys.version_info >= (3, 11):
            # prefix instructions (Python 3.11+)
            for inst in tx.prefix_insts:
                if inst.opname == "MAKE_CELL":
                    prefix_insts.append(
                        create_instruction("MAKE_CELL", argval=inst.argval)
                    )
                elif inst.opname == "COPY_FREE_VARS":
                    prefix_insts.append(
                        create_instruction(
                            "COPY_FREE_VARS", arg=len(tx.code_options["co_freevars"])
                        )
                    )
                else:
                    prefix_insts.append(inst)

        def append_prefix_insts():
            self.add_output_instructions(prefix_insts)
            prefix_insts.clear()

        for block in reversed(tx.block_stack):
            block.exit(tx)

        tx.prune_dead_locals()
        stack_values = list(tx.stack)
        assert self.nn_modules is not None
        root = FakeRootModule(self.nn_modules)

        # Add all the local vars to the "stack" so restore at the end
        restore_vars = []
        val_to_names: OrderedDict[
            VariableTracker, List[str]
        ] = collections.OrderedDict()
        if stack_values:
            val_to_names[stack_values[-1]] = list()
        for k, v in tx.symbolic_locals.items():
            # Note! this explicitly uses .local_name for matching
            # Failure to do so will cause spurious registrations in val_to_names.
            # This will in turn result in spurious variables showing up in the graph.
            # This was very tricky to debug. For an example, dump the graph at call_user_compiler
            # while running test_subgraphs.py
            if isinstance(v.source, LocalSource) and v.source.local_name == k:
                continue  # no need to restore initial state
            if v not in val_to_names:
                val_to_names[v] = list()
            val_to_names[v].append(k)
        for v in val_to_names.keys():
            restore_vars.extend(val_to_names[v])
            stack_values.extend([v] * len(val_to_names[v]))

        # to handle random calls
        if len(tx.random_calls) > 0:
            append_prefix_insts()
            random_calls_instructions = []
            self.random_values_var = self.new_var("random_values")
            rand_fn_name = unique_id("__gen_rand_values")
            rand_fn = disable(_get_gen_rand_values_fn(tx.random_calls))
            self.install_global(rand_fn_name, rand_fn)
            codegen = PyCodegen(tx, root)
            random_calls_instructions.extend(
                [
                    codegen.create_load_global("random", True, add=True),
                    codegen.create_load_attr("setstate"),
                    codegen.create_load_const(tx.output.initial_random_state),
                ]
                + create_call_function(1, False),
            )
            random_calls_instructions.extend(
                codegen.load_function_name(rand_fn_name, True)
            )
            random_calls_instructions.extend(create_call_function(0, False))
            random_calls_instructions.append(
                codegen.create_store(tx.output.random_values_var),
            )
            self.add_output_instructions(random_calls_instructions)

        if (
            stack_values
            and all(
                not isinstance(v, UnspecializedPythonVariable) for v in stack_values
            )
            and all(isinstance(x, TensorVariable) for x in stack_values)
            and len(set(stack_values)) == len(stack_values)
            and self.side_effects.is_empty()
        ):
            append_prefix_insts()
            # optimization to generate better code in a common case
            self.add_output_instructions(
                self.compile_and_call_fx_graph(tx, list(reversed(stack_values)), root)
                + [create_instruction("UNPACK_SEQUENCE", arg=len(stack_values))]
            )
        else:
            graph_output_var = self.new_var("graph_out")
            pass1 = PyCodegen(tx, root, graph_output_var)
            self.side_effects.codegen_save_tempvars(pass1)
            pass1.foreach(stack_values)
            self.side_effects.codegen_update_mutated(pass1)

            # one more time now that we have established tempvars
            pass2 = PyCodegen(
                tx,
                root,
                graph_output_var,
                tempvars={val: None for val, count in pass1.uses.items() if count > 1},
            )
            self.side_effects.codegen_save_tempvars(pass2)
            pass2.foreach(stack_values)
            self.side_effects.codegen_update_mutated(pass2)

            output = []
            if count_calls(self.graph) != 0 or len(pass2.graph_outputs) != 0:
                output.extend(
                    self.compile_and_call_fx_graph(tx, pass2.graph_output_vars(), root)
                )

                if len(pass2.graph_outputs) != 0:
                    output.append(pass2.create_store(graph_output_var))
                else:
                    output.append(create_instruction("POP_TOP"))
            append_prefix_insts()
            self.add_output_instructions(output + pass2.get_instructions())

        # restore all the live local vars
        self.add_output_instructions(
            [PyCodegen(tx).create_store(var) for var in reversed(restore_vars)]
        )

    def compile_and_call_fx_graph(self, tx, rv, root):
        """
        Generate code from self.graph and return the Instruction()s to
        call that generated code.
        """
        from .eval_frame import disable

        assert isinstance(rv, list)
        assert isinstance(root, FakeRootModule)
        for output in rv:
            self.guards.update(output.guards)

        self.create_node(
            "output", "output", (self.create_arg(tuple(x.as_proxy() for x in rv)),), {}
        )
        self.remove_unused_graphargs()
        ncalls = count_calls(self.graph)
        counters["stats"]["calls_captured"] += ncalls

        # free a bit of memory
        for node in self.graph.nodes:
            if "example_value" in node.meta:
                del node.meta["example_value"]
        self.real_value_cache.clear()

        gm = fx.GraphModule(root, self.graph)
        gm.recompile()
        gm.compile_subgraph_reason = self.compile_subgraph_reason
        name = unique_id("__compiled_fn")

        assert_no_fake_params_or_buffers(gm)
        compiled_fn = self.call_user_compiler(gm)
        compiled_fn = disable(compiled_fn)

        counters["stats"]["unique_graphs"] += 1
        self.install_global(name, compiled_fn)

        graph_code_log.debug(format_graph_code(name, gm))
        graph_tabular_log.debug(format_graph_tabular(name, gm))

        cg = PyCodegen(tx)
        cg.make_call_generated_code(name)
        return cg.get_instructions()

    @dynamo_timed(phase_name="backend_compile")
    def call_user_compiler(self, gm: fx.GraphModule) -> CompiledFn:
        tot = 0
        placeholders = []
        for node in gm.graph.nodes:
            if node.op in ("call_function", "call_method", "call_module"):
                tot += 1
            if node.op == "placeholder":
                placeholders.append(node)
        torch._dynamo.utils.increment_op_count(tot)
        assert len(placeholders) == len(self.graphargs)
        for pl, arg in zip(placeholders, self.graphargs):
            pl._dynamo_source = arg.source

        gm._param_name_to_source = self.param_name_to_source

        try:
            name = (
                self.compiler_fn.__name__
                if hasattr(self.compiler_fn, "__name__")
                else ""
            )
            _step_logger()(logging.INFO, f"calling compiler function {name}")
            compiler_fn = self.compiler_fn
            # WrapperBackend needs real inputs, for now, to verify correctness
            if config.verify_correctness:
                compiler_fn = WrapperBackend(compiler_fn, self.example_inputs())

            # NOTE: [Real Tensors in Accuracy Evaluation]
            #
            # Today, tensors are passed to backends as fake at compile time. See the .fake_example_inputs()
            # call to compiler_fn below. At runtime, backends use real tensors.
            #
            # This should be a strong invariant we hold across all backends,
            # and generally, it is. However, for accuracy evaluation, we need real tensors at compile time,
            # for now, due to the unfortunate setup described below.
            #
            # Due to the nature of how we invoke comparison as a backend in two different ways:
            #
            # (1) Less bad, but still worth rewriting, WrapperBackend above, which takes
            # real inputs for its ctor. see the config.verify_correctnes above.
            #
            # (2) More bad, and very worth rewriting, the minifier installs accuracy comparison as
            # a true backend, and therefore needs to be compiled with real inputs. This is made trickier
            # by the fact that the minifier will spawn new processes during minification. As such, we have
            # created a global flag, MINIFIER_SPAWNED, that should be set IF AND ONLY IF this run was spawned
            # as part of accuracy minification. This flag is not a contract, and ideally will not be here long.
            #
            # The longer term PoR is to:
            # (A) Rewrite the minifier accuracy evaluation and verify_correctness code to share the same
            # correctness and accuracy logic, so as not to have two different ways of doing the same thing.
            #
            # (B) Refactor minifier accuracy backend to do its comparison fully at runtime, so as not to need to
            # pass real tensors to it at compile time.
            is_top_level_minifying = (
                config.repro_after is not None and config.repro_level == 4
            )
            if torch._dynamo.debug_utils.MINIFIER_SPAWNED or is_top_level_minifying:
                # Disable the tracing context so we don't pick up the ambient
                # fake tensor mode
                with torch._guards.tracing(None):
                    compiled_fn = compiler_fn(gm, self.example_inputs())
            elif config.DO_NOT_USE_legacy_non_fake_example_inputs:
                compiled_fn = compiler_fn(gm, self.example_inputs())
            else:
                compiled_fn = compiler_fn(gm, self.fake_example_inputs())
            _step_logger()(logging.INFO, f"done compiler function {name}")
            assert callable(compiled_fn), "compiler_fn did not return callable"
        except Exception as e:
            raise BackendCompilerFailed(self.compiler_fn, e).with_traceback(
                e.__traceback__
            ) from None
        return compiled_fn

    def fake_example_inputs(self) -> List[torch.Tensor]:
        result = []
        for arg in self.graphargs:
            example = arg.get_fake_examples()
            if example is not None:
                result.extend(example)
            else:
                # Fallback, in case fake_tensor was not set
                # Particularly for graph args that are not tensors
                result.extend(arg.get_examples())
        return result

    def example_inputs(self) -> List[torch.Tensor]:
        result = []
        for arg in self.graphargs:
            result.extend(arg.get_examples())
        return result

    def remove_unused_graphargs(self) -> None:
        for node in reversed(list(self.graph.nodes)):
            if len(list(node.users)) == 0:
                if node.op == "get_attr":
                    self.remove_node(node)
                elif node.op == "call_function" and node.target is operator.getitem:
                    self.remove_node(node)

        expanded_graphargs = []
        for arg in self.graphargs:
            expanded_graphargs.extend([arg] * len(arg))
            arg.uses = 0

        for node, arg in zip(self.graph.nodes, expanded_graphargs):
            assert node.op == "placeholder"
            arg.uses += len(node.users)

        for node, arg in list(zip(self.graph.nodes, expanded_graphargs)):
            if arg.uses == 0:
                log.debug(f"REMOVE UNUSED GRAPHARG {arg.source.name()}")
                if "example_value" in node.meta:
                    del node.meta["example_value"]
                self.remove_node(node)
                self.real_value_cache.pop(node, None)

        self.graphargs = [arg for arg in self.graphargs if arg.uses > 0]

    def add_output_instructions(self, prefix: List[Instruction]) -> None:
        """
        We call this on the creation of a new compiled subgraph that is inserted
        before user code.
        """
        self.output_instructions.extend(prefix)
        self.should_exit = True

    def install_global(self, name, value) -> None:
        self.cleanups.append(CleanupHook.create(self.root_globals, name, value))

    def cleanup(self) -> None:
        # There is a reference cycle between tracer and OutputGraph, causing
        # some of the tensor objects to be held alive for longer than necessary.

        self.root_tx = None

        # Note: generated fx graph will hold a reference to the nn_module,
        # So depending on the backend they may not be released
        self.nn_modules = None
        self.param_name_to_source = None

        # Cleanup graphargs
        for graph_arg in self.graphargs:
            graph_arg.erase()

        for node in self.graph.nodes:
            if "example_value" in node.meta:
                del node.meta["example_value"]
        self.real_value_cache.clear()
        self.name_to_input.clear()
        self.side_effects.keepalive = []

    def create_proxy(
        self,
        kind,
        target,
        args,
        kwargs,
        name=None,
        type_expr=None,
        proxy_factory_fn=None,
    ):
        rv = super().create_proxy(
            kind, target, args, kwargs, name, type_expr, proxy_factory_fn
        )

        # append stack trace to fx node
        tx = self.current_tx

        nn_module_stack = tx.nn_module_stack
        if nn_module_stack:
            rv.node.meta["nn_module_stack"] = nn_module_stack.copy()

        if kind in {"call_function", "call_method"}:
            rv.node.meta["source_fn"] = target
        elif kind == "call_module":
            # For modules we store the class
            rv.node.meta["source_fn"] = rv.node.meta["nn_module_stack"][target][1]

        frame_summaries: List[traceback.FrameSummary] = []
        while tx:
            frame_summaries.append(tx.frame_summary())
            tx = getattr(tx, "parent", None)
        # Reverse the frame_summaries, such that the innermost frame is at the last
        frame_summaries.reverse()

        # official from_list stub doesn't have new-style type
        msgs = traceback.StackSummary.from_list(frame_summaries).format()  # type: ignore[arg-type]
        rv.node.stack_trace = "".join(msgs)

        return rv

    def create_node(self, *args, **kwargs):
        node = super().create_node(*args, **kwargs)
        node.meta["creation_timestamp"] = self.timestamp
        return node

    # Note: we did not override erase_node since
    # we call self.graph.erase_node elsewhere
    def remove_node(self, node):
        self.graph.erase_node(node)
        self.name_to_input.pop(node.name, None)<|MERGE_RESOLUTION|>--- conflicted
+++ resolved
@@ -56,12 +56,8 @@
     dynamo_timed,
     format_graph_code,
     format_graph_tabular,
-<<<<<<< HEAD
-    module_has_hooks,
-=======
     nnmodule_doc_url_msg,
     nnmodule_has_hooks,
->>>>>>> 626e880b
     same,
 )
 from .variables.base import VariableTracker
@@ -419,9 +415,6 @@
 
         elif isinstance(target, torch.nn.Module):
             assert isinstance(target, torch.nn.Module)
-<<<<<<< HEAD
-            if module_has_hooks(target, only_check_unsupported=True):
-=======
             if nnmodule_has_hooks(target, check_forward=True):
                 torch._logging.warning_once(
                     log,
@@ -432,7 +425,6 @@
                     f"{nnmodule_doc_url_msg} ",
                 )
             if nnmodule_has_hooks(target, check_backward=True, check_state_dict=True):
->>>>>>> 626e880b
                 torch._logging.warning_once(
                     log,
                     "nn.Module state_dict and backward hooks are not yet supported by torch.compile, "
