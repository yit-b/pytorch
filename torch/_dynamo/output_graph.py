--- conflicted
+++ resolved
@@ -88,28 +88,10 @@
         return "FakeRootModule(...)"
 
 
-<<<<<<< HEAD
 class WrapperBackend:
     def __init__(self, backend, original_example_inputs):
-        self.backend = backend
+        self.backend: CompilerFn = backend
         self.original_example_inputs = original_example_inputs
-=======
-def wrap_compiler_fn(compiler_fn: CompilerFn) -> CompilerFn:
-    """WrapperBackend if config.verify_correctness is True"""
-    if config.verify_correctness:
-        # wrap backend if verify_correctness is True
-        wrapper_backend_compiler_fn = WrapperBackend(compiler_fn)
-
-        wrapper_backend_compiler_fn._torchdynamo_orig_callable = compiler_fn  # type: ignore[attr-defined]
-        return wrapper_backend_compiler_fn
-
-    return compiler_fn
-
-
-class WrapperBackend:
-    def __init__(self, backend: CompilerFn):
-        self.backend: CompilerFn = backend
->>>>>>> e3079503
 
     @property
     def example_inputs(self):
@@ -555,8 +537,7 @@
             raise BackendCompilerFailed(self.compiler_fn, e) from e
         return compiled_fn
 
-<<<<<<< HEAD
-    def fake_example_inputs(self):
+    def fake_example_inputs(self) -> List[torch.Tensor]:
         result = []
         for arg in self.graphargs:
             example = arg.get_fake_examples()
@@ -568,10 +549,7 @@
                 result.extend(arg.get_examples())
         return result
 
-    def example_inputs(self):
-=======
     def example_inputs(self) -> List[torch.Tensor]:
->>>>>>> e3079503
         result = []
         for arg in self.graphargs:
             result.extend(arg.get_examples())
