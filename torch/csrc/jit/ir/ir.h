#pragma once

#include <torch/csrc/jit/ir/attributes.h>
#include <torch/csrc/jit/ir/graph_node_list.h>
#include <torch/csrc/jit/ir/named_value.h>
#include <torch/csrc/jit/ir/scope.h>
#include <torch/csrc/jit/runtime/operator.h>

#include <torch/csrc/Export.h>
#include <torch/csrc/utils/python_stub.h>
#include <torch/csrc/utils/schema_info.h>

#include <ATen/Utils.h>
#include <ATen/core/Tensor.h>
#include <ATen/core/dynamic_type.h>
#include <ATen/core/enum_type.h>
#include <ATen/core/functional.h>
#include <ATen/core/interned_strings.h>
#include <ATen/core/ivalue.h>
#include <ATen/core/jit_type.h>
#include <c10/util/ArrayRef.h>
#include <c10/util/Exception.h>
#include <c10/util/Optional.h>

#include <functional>
#include <iostream>
#include <unordered_set>
#include <vector>

// Forward declare, the real meat is in python_ir.cpp
template <class T>
class THPPointer;
using THPObjectPtr = THPPointer<PyObject>;
using pyobj_list = std::vector<THPObjectPtr>;

namespace torch {
namespace jit {
namespace utils {
TORCH_API std::string getNodesModuleHierarchy(const Node& n);
} // namespace utils
class AliasDb;

using ::c10::Argument;
using ::c10::FunctionSchema;
using ::c10::Symbol;

using ::c10::ivalue::Shared;

using ::c10::IValue;
using ::c10::ivalue::Future;

using ::c10::ivalue::ConstantString;

#define C10_USING(T) using ::c10::T;
C10_FORALL_TYPES(C10_USING)
#undef C10_USING

#define C10_USING(T) using ::c10::T##Ptr;
C10_FORALL_TYPES(C10_USING)
#undef C10_USING

using ::c10::Type;
using ::c10::TypeEnv;
using ::c10::TypePtr;

using ::c10::getTypePtr;
using ::c10::MatchTypeReturn;
using ::c10::TypeKind;

using ::c10::fmap;

namespace prim {
using namespace ::c10::prim;
}
namespace attr {
using namespace ::c10::attr;
}
namespace aten {
using namespace ::c10::aten;
}
namespace cuda {
#if !defined(USE_ROCM)
using namespace ::c10::cuda;
#endif
} // namespace cuda

struct Function;
struct GraphFunction;
struct MatchedSchema;

// A Graph represents one "function" of computation.
// It uses a simple ownership model where the graph owns all the nodes inside
// it. All references inside the graph are raw pointers. Destroying the Graph
// will invalidate any pointers to nodes in the graph.
struct Graph;

// Node is the base class of the IR graph. It represents one computation
// and dependencies on a list of Values. The "prim-ops", so to speak.
struct Node;

// A Value represents an input or output to node that is either a
// Tensor or an opaque Handle object, as determined by type().
struct Value;

TORCH_API std::ostream& operator<<(std::ostream& out, const Graph& g);
TORCH_API std::ostream& operator<<(std::ostream& out, const Node& n);

// A list of nodes, with inputs and outputs
struct Block;

// Each use is represented by this type, see 'Node::uses()'
// 'user' is the consumer of the value, 'offset' is the index into
// 'user's input this where the producers will be found.
struct Use {
  Use(Node* user, size_t offset) : user(user), offset(offset) {}
  Node* user;
  size_t offset;

  bool operator==(const Use& b) {
    return user == b.user && offset == b.offset;
  }
};

// Note [User node does not uniquely identify use]
// ~~~~~~~~~~~~~~~~~~~~~~~~~~~~~~~~~~~~~~~~~~~~~~~
// A while back, we wrote some code manipulating uses that looked like this:
//
//    for (auto& use : used_val->uses_) {
//      if (use.user == this_node) {
//        use.offset += 1;
//        break;
//      }
//    }
//
// This code is trying to find a particular use (our node's use) to update it.
// However, it's wrong: there may be *multiple* uses of a value %x in a node,
// as might be the case in this IR:
//
//    %y = Add %x %x
//
// In this case, there are two uses of %x whose user is the node 'Add %x %x'.
// So, "use induced by this node" is not a well-formed concept.
//
// If you are looking for "use induced by an input", it's best to use
// findUseForInput() to get it.

// the list types are intentionally simple, but we type-def
// them here so if we need to change them, refactoring will be easier
using node_list = std::vector<Node*>;
using value_list = std::vector<Value*>;
using use_list = std::vector<Use>;
template <typename T>
using ArrayRef = at::ArrayRef<T>;
using NodeKind = Symbol;
using topo_position_t = int64_t;
using ValueSet = std::unordered_set<const Value*>;

struct OperatorSet;
template <typename T>
struct OperatorMap;

// This is a wrapper to allow invalidating the Python object
// safely when the C++ object for a Node/Value/Block is deleted
// like much of graph, it isn't safe for different threads to
// access the same graph
template <typename T>
struct Wrap {
  explicit Wrap(T* p) : elem(p), clear_cb(nullptr) {}
  void clear() {
    if (clear_cb) {
      clear_cb(elem);
    }
    elem = nullptr;
  }
  T* elem;
  void (*clear_cb)(void*);
};

struct Value {
  AT_DISALLOW_COPY_AND_ASSIGN(Value);
  Value(Node* node_, size_t offset_);

 private:
  friend struct Node;
  friend struct Graph;
  Node* node_;
  size_t offset_;
  size_t unique_ = 0; // unique id
  use_list uses_;
  std::string unique_name_;
  TypePtr type_;
  // a managing wrapper for Python to allow invalidation
  std::shared_ptr<Wrap<Value>> wrap_;

 public:
  Value* setType(TypePtr type);
  TORCH_API void inferTypeFrom(const at::Tensor& output);
  TORCH_API void inferTypeFrom(
      const c10::intrusive_ptr<c10::ivalue::Object>& output);
  const TypePtr& type() const {
    AT_ASSERT(type_ != nullptr);
    return type_;
  }
  bool requires_grad() const {
    return type()->requires_grad();
  }
  bool isCompleteTensor() const {
    if (auto pt = type()->cast<TensorType>()) {
      return pt->isComplete();
    }
    return false;
  }
  TORCH_API bool mustBeNone() const;
  TORCH_API bool mustNotBeNone() const;
  size_t unique() const {
    return unique_;
  }
  bool hasDebugName() const {
    return !unique_name_.empty();
  }
  static bool isValidName(const std::string& name);
  TORCH_API Value* setDebugName(const std::string& name);
  std::string debugName() const {
    if (hasDebugName()) {
      return unique_name_;
    }
    return c10::to_string(unique());
  }
  TORCH_API std::string debugNameBase() const;
  Node* node() {
    return node_;
  }
  size_t offset() const {
    return offset_;
  }
  void setOffset(size_t offset) {
    offset_ = offset;
  }
  const Node* node() const {
    return node_;
  }

  /**
   * @warning NEVER pass raw pointer of smart pointer managed Graph to Python.
   * Check #87343 for details.
   */
  Graph* owningGraph();
  const Graph* owningGraph() const;
  // TODO: make this more const correct
  const use_list& uses() const {
    return uses_;
  }

  bool hasUses() const {
    return !uses().empty();
  }

  TORCH_API void replaceFirstUseWith(Value* newValue);

  // Replaces all uses of this value with 'newValue'.
  //
  // Given:   %3 = f(%1, %2)
  //          %4 = g(%3)
  //          %5 = h(%3, %3)
  // Execute: %3.replaceAllUsesWith(%6)
  // Result:  %3 = f(%1, %2)
  //          %4 = g(%6)
  //          %5 = h(%6, %6)
  TORCH_API void replaceAllUsesWith(Value* newValue);

  // Replaces all uses of this value with 'newValue' after 'node'.
  // Given:   %3 = f(%1, %2)
  //          %4 = g(%3)
  //          %5 = inplace_(%3)
  //          %6 = h(%3, %3)
  // Execute: %3.replaceAllUsesAfterNodeWith(%5.node(), %5)
  // Result:  %3 = f(%1, %2)
  //          %4 = g(%3)
  //          %5 = inplace_(%3)
  //          %6 = h(%5, %5)
  // XXX: does not check scoping legality, consider using
  // replaceAllUsesDominatedByNodeWith
  TORCH_API void replaceAllUsesAfterNodeWith(const Node* node, Value* newValue);

  // Replaces all uses of this value with 'newValue' that are dominated by
  // 'node'. Given:
  // x = op(...).
  // if cond:
  //    z = foo(..)
  //    bar(x)
  // else:
  //    print(x)
  // x.replaceAllUsesDominatedByNodeWith(foo, z) would replace bar(x)
  // but not print(x) because print is not dominated by foo.
  // replaceAllUsesAfterNode does not check domination, so in this example
  // it would produce invalid IR.
  TORCH_API void replaceAllUsesDominatedByNodeWith(
      const Node* node,
      Value* newValue);

  TORCH_API Value* copyMetadata(Value* from);

  TORCH_API std::shared_ptr<Wrap<Value>> wrap() {
    if (!wrap_) {
      wrap_ = std::make_shared<Wrap<Value>>(this);
    }
    return wrap_;
  }

  virtual ~Value() {
    if (wrap_) {
      wrap_->clear();
    }
  }
};

struct TORCH_API Node {
  AT_DISALLOW_COPY_AND_ASSIGN(Node);
  friend struct Graph;
  friend struct Block;
  friend struct Value;
  friend graph_node_list;
  friend const_graph_node_list;
  friend graph_node_list_iterator;
  friend const_graph_node_list_iterator;

 private:
  const NodeKind kind_;
  std::vector<Value*> inputs_;
  std::vector<Value*> outputs_;
  // subblocks
  std::vector<Block*> blocks_;
  Graph* graph_;
  Block* owning_block_;
  c10::optional<SourceRange> source_range_;
  ScopePtr scope_;
  c10::optional<InlinedCallStackPtr> callstack_;
  // Assumes FunctionSchemas are persistent, so we don't manage their lifetime.
  // This field is effective a cache that's populated on attribute lookups and
  // invalidated every time we perform an operation that could potentially
  // change the schema. note: mutable because schema_ is effectively a cache
  mutable const Operator* op_;
  topo_position_t topo_position_ = 0;
  // a managing wrapper for Python to allow invalidation
  std::shared_ptr<Wrap<Node>> wrap_;
  // Stores the full schema name, if the operator is historic
  // When the operator is deprecated or the name of the operator
  // is changed, we need to rely on this name
  // to retrieve old schemas to successfully apply upgraders
  // for this operator.
  c10::optional<std::string> historic_schema_name_ = c10::nullopt;

 protected:
  Node(Graph* graph_, NodeKind kind_); // defined after graph
 public:
  // Each Node but Return/Param Nodes are associated with exactly one
  // place in the Node list of the Graph. The Graph itself is a circular
  // doubly-linked list. The Return Node is used as the sentinel for the
  // "beginning"/"end" of the list. This means that you can tell when
  // you've traversed the entire list without means worrying about null
  // pointers. `next_in_graph[0]` is the pointer to the next Node, while
  // `next_in_graph[1]` is the pointer to the previous Node. The
  // linked list is implemented as an array to allow the same iterator
  // class for forward and reversed Node lists. Taken together, this
  // list also represents a topological sort of the Nodes in the Graph.
  // NOLINTNEXTLINE(cppcoreguidelines-avoid-c-arrays,cppcoreguidelines-non-private-member-variables-in-classes,modernize-avoid-c-arrays)
  Node* next_in_graph[2] = {nullptr, nullptr};

  std::shared_ptr<Wrap<Node>> wrap() {
    if (!wrap_) {
      wrap_ = std::make_shared<Wrap<Node>>(this);
    }
    return wrap_;
  }

  const c10::optional<std::string> getHistoricSchemaName() {
    return historic_schema_name_;
  }

  void setHistoricSchemaName(const std::string& name) {
    historic_schema_name_ = name;
  }

  Node*& next() {
    return next_in_graph[kNextDirection];
  }
  Node*& prev() {
    return next_in_graph[kPrevDirection];
  }
  Node* const& next() const {
    return next_in_graph[kNextDirection];
  }
  Node* const& prev() const {
    return next_in_graph[kPrevDirection];
  }

  NodeKind kind() const {
    return kind_;
  }
  Node* setSourceRange(SourceRange r) {
    source_range_ = std::move(r);
    return this;
  }
  SourceRange sourceRange() const;

  /**
   * @warning NEVER pass raw pointer of smart pointer managed Graph to Python.
   * Check #87343 for details.
   */
  Graph* owningGraph() {
    return graph_;
  }
  const Graph* owningGraph() const {
    return graph_;
  }
  Block* owningBlock() {
    return owning_block_;
  }
  const Block* owningBlock() const {
    return owning_block_;
  }
  ScopePtr scope() {
    return scope_;
  }
  void setScope(ScopePtr scope) {
    scope_ = std::move(scope);
  }
  std::string scopeName() const {
    if (!scope_) {
      return "";
    }
    return scope_->namesFromRoot();
  }

  // Copies the source range, scope and callstack from another node.
  Node* copyMetadata(Node* from) {
    this->setSourceRange(from->sourceRange());
    this->setScope(from->scope());
    if (auto cs = from->callstack()) {
      this->setCallStack(*cs);
    }
    return this;
  }

  c10::optional<InlinedCallStackPtr> callstack() const {
    return callstack_;
  }
  void setCallStack(InlinedCallStackPtr cs) {
    callstack_ = cs;
  }

  // NB: This returns an ArrayRef; that means that it will
  // get invalidated if you resize inputs (e.g., using addInput)
  // We can't return a std::vector<Node*>& because there's no
  // way to soundly cast to std::vector<const Node*> (an insane
  // implementation of std::vector could make this representationally
  // different.)
  at::ArrayRef<Value*> inputs() {
    return inputs_;
  }
  at::ArrayRef<const Value*> inputs() const {
    // Vectors are not convertible in const-ness of elements, but
    // raw pointers are.
    return {inputs_.data(), inputs_.size()};
  }
  // NB: This returns an ArrayRef; that means that it will
  // get invalidated if you resize inputs (e.g., using addInput)
  // We can't return a std::vector<Node*>& because there's no
  // way to soundly cast to std::vector<const Node*> (an insane
  // implementation of std::vector could make this representationally
  // different.)
  at::ArrayRef<Value*> outputs() {
    return outputs_;
  }
  at::ArrayRef<const Value*> outputs() const {
    // Vectors are not convertible in const-ness of elements, but
    // raw pointers are.
    return {outputs_.data(), outputs_.size()};
  }
  Value* output(size_t i) const {
    return outputs_.at(i);
  }
  bool hasUses() const {
    for (auto o : outputs()) {
      if (!o->uses().empty()) {
        return true;
      }
    }
    return false;
  }

  void replaceAllUsesWith(Node* n);

  // replaces `this` with a new node with the same inputs and outputs
  // but a new node symbol. does not destroy `this`
  Node* replaceWithNewSymbol(Symbol new_symbol);

  // Checks if this node is dominated by `dominator` which means that
  // `dominator` will always be executed before `this` and `dominator`
  // is in scope of `this.
  bool isDominatedBy(const Node* dominator) const;

  // lots of things like chunk have a single input or single output, so we have
  // a helper to make accessing it easier
  Value* input() {
    AT_ASSERT(inputs_.size() == 1);
    return inputs_.at(0);
  }
  Value* output() {
    AT_ASSERT(outputs_.size() == 1);
    return outputs_.at(0);
  }
  const Value* output() const {
    AT_ASSERT(outputs_.size() == 1);
    return outputs_.at(0);
  }
  const Value* input() const {
    AT_ASSERT(inputs_.size() == 1);
    return inputs_.at(0);
  }
  // Access a particular input.  This is a checked index.
  Value* input(size_t i) const {
    return inputs_.at(i);
  }

  bool hasNamedInput(const std::string& unqualName) const;
  Value* namedInput(const std::string& unqualName) const;
  Value* namedInput(Symbol name) const;

  c10::optional<IValue> get(Symbol name) const;

  template <typename T>
  c10::optional<T> get(Symbol name) const {
    if (auto v = get(name)) {
      return v->template to<T>();
    }
    return c10::nullopt;
  }

  // Returns true if the value of input name is statically known
  bool is_constant(Symbol name) const {
    return static_cast<bool>(get(name));
  }
  bool mustBeNone() const;

  bool isNondeterministic() const;
  bool hasSideEffects() const;

  // instructions lowered by the interpreter and not run in the optimized graph
  bool notExecutedOp() const {
    return kind_ == prim::Constant || kind_ == prim::profile ||
        kind_ == prim::profile_ivalue;
  }

  // Graphs

  // Note [Topological invariant]
  // ~~~~~~~~~~~~~~~~~~~~~~~~~~~~
  // We always maintain an up-to-date topological ordering of all nodes via
  // the next()/prev() links.  All transformations to graphs must preserve
  // this topological ordering: for example, it is only valid to 'addInput'
  // with an input which is topologically before the current node.
  //
  // Usually, it is obvious whether or not topological order is maintained;
  // for example, if you are adding nodes to the end of the topsort, it's
  // impossible for them to refer to inputs that are not in the topsort.
  // If it is not obvious, please comment accordingly.

  // Add 'node' as an input to 'this' at the end of existing
  // arguments.  Returns the added node for ease of chaining.
  //
  // Given:   %3 = f(%1, %2)
  // Execute: %3.addInput(%4)
  // Result:  %3 = f(%1, %2, %4)
  Value* addInput(Value* value);

  // Add 'value' as an input to 'this' at the specified position in the
  // arguments. Returns the added value for ease of chaining.
  Value* insertInput(size_t i, Value* value);

  // Replace the input of 'this' at position 'i' with
  // 'newValue', returning the old node.
  //
  // Given:   %3 = f(%1, %2)
  // Execute: %3.replaceInput(1, %4)
  // Result:  %3 = f(%1, %4)
  Value* replaceInput(size_t i, Value* newValue);

  // Replace all occurrences of 'from' in the inputs of this
  // node with 'to'. Corresponds to llvm's replaceUsesOfWith.
  //
  // Given:   %3 = f(%1, %2, %1)
  // Execute: %3.replaceInputWith(%1, %4)
  // Result:  %3 = f(%4, %2, %4)
  void replaceInputWith(Value* from, Value* to);

  Value* addOutput();

  Value* insertOutput(size_t i);

  void eraseOutput(size_t i);

  Block* addBlock();
  void eraseBlock(size_t i);

  // Each Node can have a list of subblocks. These are used to define structured
  // nested control flow operators such as If and Loop.
  // The meaning of a block is specific to the kind of node it is in, but
  // all blocks share these semantics:
  // * Nested lexical scoping: If a node 'Parent' has a subblock which contains
  //   a node 'Child', Child can use any value that was in scope for the Parent
  //   node in addition to any values defined before 'Child' in the subblock.
  // * The list of inputs to the block are in scope for the duration of the
  //   block
  // * the outputs of the Parent node are not in scope for the subblocks
  // Typically the inputs to a block that represents control flow act as
  // as the equivalents phi-nodes in standard SSA form,
  // defining a new Value to represent any term that has multiple
  // definitions depending on how control flowed. Outputs of the node containing
  // control flow serve a similiar purpose defining new values for variables
  // that would have different definitions depending on which way control
  // flowed.

  at::ArrayRef<Block*> blocks() {
    return blocks_;
  }
  at::ArrayRef<const Block*> blocks() const {
    // Vectors are not convertible in const-ness of elements, but
    // raw pointers are.
    return {blocks_.data(), blocks_.size()};
  }

  // Is 'this' before 'n' in the topological order?
  bool isBefore(const Node* n) const;

  // Is 'this' after 'n' in the topological order?
  bool isAfter(const Node* n) const;

  // Insert unattached 'this' node before 'n' in the topological order.
  // Returns this (for chaining).
  //
  // Given:   %3 = f(%1, %2)
  //          %4 = g(%3)
  // and unattached: %5 = h(%1)
  // Execute: %5.insertBefore(%4)
  // Result:  %3 = f(%1, %2)
  //          %5 = h(%1)
  //          %4 = g(%3)
  Node* insertBefore(Node* n);

  // Insert unattached 'this' node after 'n' in the topological order.
  // Returns this (for chaining).
  //
  // Given: %3 = f(%1, %2)
  //        %4 = g(%3)
  // and unattached: %5 = h(%1)
  // Execute: %5.insertAfter(%4)
  // Result:  %3 = f(%1, %2)
  //          %4 = g(%3)
  //          %5 = h(%1)
  Node* insertAfter(Node* n);

  // Move 'this' (already in the graph) after 'n' in the topological order.
  //
  // NOTE: Does not check that value dependencies are preserved, see
  //   AliasDb::moveAfterTopologicallyValid
  //
  // Given: %2 = f(%1)
  //        %3 = g(%1)
  // Execute: %2.moveAfter(%3)
  // Result: %3 = g(%1)
  //         %2 = f(%1)
  //
  void moveAfter(Node* n);

  // Move a node 'n' (already in the graph) before 'this' in the topological
  // order.
  //
  // NOTE: Does not check that value dependencies are preserved, see
  //   AliasDb::moveBeforeTopologicallyValid
  //
  // Given: %2 = f(%1)
  //        %3 = g(%1)
  // Execute: %3.moveBefore(%2)
  // Result: %3 = g(%1)
  //         %2 = f(%1)
  void moveBefore(Node* n);

  // Remove the input at 'i' from this node.
  //
  // WARNING: This is O(n) in the number of inputs, so avoid repeatedly calling
  // removeInput.
  //
  // Given: %3 = f(%1, %2)
  // Execute: %3.removeInput(1)
  // Result: %3 = f(%1)
  void removeInput(size_t i);

  // Remove all inputs from a node.
  //
  // Given: %3 = f(%1, %2)
  // Execute: %3.removeAllInputs()
  // Result: %3 = f()
  void removeAllInputs();

  // Remove all outputs from a node.
  //
  // Given: %1, %2 = f()
  // Execute:removeAllInputs()
  // Result: = f()
  void removeAllOutputs();

  // Rearrange the ordering of inputs or outputs of a node
  // Given: %3 = f(%1, %2)
  // Execute: %3.permuteInputs({1, 0})
  // Result: %3 = f(%2, %1)
  // Each index must appear exactly once
  void permuteInputs(const std::vector<size_t>& new_inputs);
  void permuteOutputs(const std::vector<size_t>& new_inputs);

  // iterators of the node list starting at this node
  // useful for resuming a search starting at this node
  inline graph_node_list_iterator iterator() {
    return {this, 0};
  }
  inline graph_node_list_iterator reverseIterator() {
    return iterator().reverse();
  }
  inline const_graph_node_list_iterator iterator() const {
    return {this, 0};
  }
  inline const_graph_node_list_iterator reverseIterator() const {
    return iterator().reverse();
  }

  // Remove 'this' from the instruction list and deallocate it.
  //
  // Invariant: no outputs of 'this' may have any uses.
  //
  // Given: %2 = f(%1)
  //        %3 = g(%1)
  // Execute: %2.destroy()
  // Result: %3 = g(%1)
  void destroy();

  // Dynamically cast this node to the subclass indicated by the
  // template variable, returning nullptr if the cast is invalid..
  //
  // Example usage: if(auto s = n.cast<Select>()) { ... }
  template <typename T>
  T* cast() {
    if (T::Kind == kind()) {
      return static_cast<T*>(this);
    }
    return nullptr;
  }
  template <typename T>
  const T* cast() const {
    if (T::Kind == kind()) {
      return static_cast<const T*>(this);
    }
    return nullptr;
  }

  template <typename T>
  T* expect() {
    TORCH_CHECK(
        T::Kind == kind(),
        "expected a ",
        T::Kind.toDisplayString(),
        " but found a ",
        kind().toDisplayString());
    return static_cast<T*>(this);
  }

  bool matches(const FunctionSchema& schema) const;

  // XXX: this function is meant to be used with string literals only!
  bool matches(
      const char* signature_literal,
      at::ArrayRef<Symbol> const_inputs = {}) const;

  bool isMemberOf(const OperatorSet& os) const;
  template <typename T>
  bool isMemberOf(const OperatorMap<T>& om) const {
    auto it = om.map.find(kind());
    if (it == om.map.end()) {
      return false;
    }
    for (auto& op : it->second) {
      if (matches(op.first->schema())) {
        return true;
      }
    }
    return false;
  }

  const FunctionSchema& schema() const;
  const FunctionSchema* maybeSchema() const;
  const Operator& getOperator() const;
  Operation getOperation() const;

  const Operator* maybeOperator() const;

  void dump() const;

  std::ostream& print(
      std::ostream& out,
      size_t level,
      std::vector<const Node*>* groups,
      bool print_source_locations = true,
      bool print_attributes = true,
      bool print_scopes = true,
      bool print_body = true) const;

  virtual ~Node() {
    if (wrap_) {
      wrap_->clear();
    }
  }

  // Methods for accessing attributes
  Node* copyAttributes(const Node& rhs) {
    values_.clear();
    for (const AVPtr& i : rhs.values_) {
      values_.push_back(i->clone());
    }
    return this;
  }
  bool hasAttribute(Symbol name) const {
    AT_ASSERT(name.is_attr());
    return findAttr(name, false) != values_.end();
  }
  bool hasAttributeS(const std::string& name) const {
    return hasAttribute(Symbol::attr(name));
  }
  AttributeKind kindOf(Symbol name) const {
    AT_ASSERT(name.is_attr());
    return (*findAttr(name, true))->kind();
  }
  AttributeKind kindOfS(const std::string& name) const {
    return kindOf(Symbol::attr(name));
  }
  Node* removeAttribute(Symbol name) {
    AT_ASSERT(name.is_attr());
    values_.erase(findAttr(name, true));
    return this;
  }
  Node* removeAttributeS(const std::string& name) {
    return removeAttribute(Symbol::attr(name));
  }
  bool hasAttributes() const {
    return values_.size() > 0;
  }
  size_t numAttributes() const {
    return values_.size();
  }
  // The names are returned in order, since name actually is the index.
  std::vector<Symbol> attributeNames() const {
    std::vector<Symbol> names;
    for (const AVPtr& a : values_) {
      names.push_back(a->name);
    }
    return names;
  }
  std::vector<const char*> attributeNamesS() const {
    std::vector<const char*> names;
    for (const AVPtr& a : values_) {
      names.push_back(a->name.toUnqualString());
    }
    return names;
  }

#define CREATE_ACCESSOR(Kind, method)                           \
  Node* method##_(Symbol name, Kind##Attr::ConstructorType v) { \
    return setAttr<Kind##Attr>(                                 \
        name, std::forward<Kind##Attr::ConstructorType>(v));    \
  }                                                             \
  const Kind##Attr::ValueType& method(Symbol name) const {      \
    return getAttr<Kind##Attr>(name);                           \
  }

  CREATE_ACCESSOR(Float, f)
  CREATE_ACCESSOR(Complex, c)
  CREATE_ACCESSOR(Floats, fs)
  CREATE_ACCESSOR(ComplexVals, cs)
  CREATE_ACCESSOR(String, s)
  CREATE_ACCESSOR(Strings, ss)
  CREATE_ACCESSOR(Int, i)
  CREATE_ACCESSOR(Ints, is)
  CREATE_ACCESSOR(Graph, g)
  CREATE_ACCESSOR(Graphs, gs)
  CREATE_ACCESSOR(Type, ty)
  CREATE_ACCESSOR(Types, tys)
  CREATE_ACCESSOR(IValue, ival)

#undef CREATE_ACCESSOR

  // Our Graphs are not very const-correct, so we need to allow returning
  // non-const references too
  GraphAttr::ValueType& g(Symbol name) {
    return getAttr<GraphAttr>(name);
  }

  // does not use CREATE_ACCESSOR because we need additional asserts
  Node* t_(Symbol name, TensorAttr::ConstructorType v) {
    return setAttr<TensorAttr>(
        name, std::forward<TensorAttr::ConstructorType>(v));
  }
  const TensorAttr::ValueType& t(Symbol name) const {
    return getAttr<TensorAttr>(name);
  }

  Node* ts_(Symbol name, TensorsAttr::ConstructorType v) {
    return setAttr<TensorsAttr>(
        name, std::forward<TensorsAttr::ConstructorType>(v));
  }
  const TensorsAttr::ValueType& ts(Symbol name) const {
    return getAttr<TensorsAttr>(name);
  }

  Block* findCommonAncestorBlockWith(Node* n);

  size_t blocksFromGraphBlock();

 private:
  void printAttrValue(std::ostream& out, const Symbol& name) const;
  void printAttributes(std::ostream& out, bool ignore_subgraph) const;

  template <typename T>
  Node* setAttr(Symbol name, typename T::ConstructorType v) {
    AT_ASSERT(name.is_attr());
    auto it = findAttr(name, false);
    auto nv = AVPtr(new T(name, std::forward<typename T::ConstructorType>(v)));
    // NOLINTNEXTLINE(bugprone-branch-clone)
    if (it == values_.end()) {
      values_.push_back(std::move(nv));
    } else {
      *it = std::move(nv);
    }
    return this;
  }
  template <typename T>
  typename T::ValueType& getAttr(Symbol name) const {
    AT_ASSERT(name.is_attr());
    auto it = findAttr(name, true);
    auto* child = dynamic_cast<T*>(it->get());
    if (child == nullptr) {
      throw IRAttributeError(name, true);
    }
    return child->value();
  }
  using AVPtr = AttributeValue::Ptr;
  // NB: For determinism, we use a vector rather than a hash map.  This does
  // mean that lookups are O(n), so you shouldn't use Attributes to store
  // a big pile of messages.
  std::vector<AVPtr> values_;
  std::vector<AVPtr>::iterator findAttr(Symbol name, bool required) {
    AT_ASSERT(name.is_attr());
    auto it = std::find_if(values_.begin(), values_.end(), [&](const AVPtr& v) {
      return v->name == name;
    });
    if (required && it == values_.end()) {
      throw IRAttributeError(name, false);
    }
    AT_ASSERT(!required || it != values_.end());
    return it;
  }
  std::vector<AVPtr>::const_iterator findAttr(Symbol name, bool required)
      const {
    AT_ASSERT(name.is_attr());
    auto it = std::find_if(values_.begin(), values_.end(), [&](const AVPtr& v) {
      return v->name == name;
    });
    if (required && it == values_.end()) {
      throw IRAttributeError(name, false);
    }
    AT_ASSERT(!required || it != values_.end());
    return it;
  }

  enum class MoveSide { BEFORE, AFTER };
  bool isBeforeOrAfter(const Node* n, MoveSide moveSide) const;

  std::pair<Value*, const Argument&> findInput(Symbol name);
  // Lookup iterator in use list of _input i_ that corresponds to its use of
  // _this_
  use_list::iterator findUseForInput(size_t i);

  // remove the use of input i, this sets input i to nullptr, but
  // is only used internally to Node before setting it to a new value
  // or erasing the entry from the list.
  Value* dropInput(size_t i);

  bool inBlockList() const {
    if (next() == nullptr) {
      AT_ASSERT(prev() == nullptr);
    }
    return next() != nullptr;
  }

  void removeFromList();
  void lint() const;

  void assignTopoPosition();

 protected:
  // subclasses must override
  // this function is used by createClone to initialize a new version
  // of a node in another graph. It should allocate a new instance of the same
  // concrete type as 'this', but in graph 'g' which might be different
  // than graph_
  virtual Node* allocNewInstance(Graph* g) {
    return new Node(g, kind());
  }
  // create a copy of all properties of Node s into this.
  // subclasses should extend if they have additional information to copy.
  // 'this' will be allocated with s->allocNewInstance(g) so it should have
  // the same concrete type as 's'
  virtual void cloneFrom(Node* s);
};

struct Block {
  friend struct Node;
  friend struct Graph;

  AT_DISALLOW_COPY_AND_ASSIGN(Block);
  TORCH_API Block(Graph* graph_, Node* node_);

  at::ArrayRef<Value*> inputs() {
    return input_->outputs();
  }
  at::ArrayRef<const Value*> inputs() const {
    const auto& inputs = input_->outputs();
    return {inputs.data(), inputs.size()};
  }
  at::ArrayRef<Value*> outputs() {
    return output_->inputs();
  }
  at::ArrayRef<const Value*> outputs() const {
    return static_cast<const Node*>(output_)->inputs();
  }
  graph_node_list nodes() {
    return {input_, kNextDirection};
  }
  const_graph_node_list nodes() const {
    return {input_, kNextDirection};
  }
  Node* return_node() {
    return output_;
  }
  const Node* return_node() const {
    return output_;
  }
  Node* param_node() {
    return input_;
  }
  const Node* param_node() const {
    return input_;
  }
  /**
   * @warning NEVER pass raw pointer of smart pointer managed Graph to Python.
   * Check #87343 for details.
   */
  Graph* owningGraph() {
    return graph_;
  }
  const Graph* owningGraph() const {
    return graph_;
  }
  Node* owningNode() {
    return owning_node_;
  }
  const Node* owningNode() const {
    return owning_node_;
  }

  Value* addInput(const std::string& name = "") {
    Value* v = input_->addOutput();
    v->setDebugName(name);
    return v;
  }
  Value* insertInput(size_t i, const std::string& name = "") {
    Value* v = input_->insertOutput(i);
    v->setDebugName(name);
    return v;
  }
  void eraseInput(size_t i) {
    input_->eraseOutput(i);
  }
  void removeAllInputs() {
    input_->removeAllOutputs();
  }
  size_t registerOutput(Value* v) {
    output_->addInput(v);
    return outputs().size() - 1;
  }
  size_t insertOutput(size_t i, Value* n) {
    output_->insertInput(i, n);
    return i;
  }
  void eraseOutput(size_t i) {
    output_->removeInput(i);
  }
  void removeAllOutputs() {
    output_->removeAllInputs();
  }

  void replaceOutput(size_t i, Value* n) {
    output_->replaceInput(i, n);
  }
  void permuteOutputs(const std::vector<size_t>& new_inputs) {
    output_->permuteInputs(new_inputs);
  }
  void permuteInputs(const std::vector<size_t>& new_inputs) {
    input_->permuteOutputs(new_inputs);
  }

  Node* appendNode(Node* n) {
    AT_ASSERT(n->graph_ == graph_ && !n->inBlockList());
    n->insertBefore(output_);
    return n;
  }
  Node* prependNode(Node* n) {
    AT_ASSERT(n->graph_ == graph_ && !n->inBlockList());
    n->insertAfter(input_);
    return n;
  }

  // clone all inputs, nodes, and outputs from src and append them
  // to the inputs, nodes, and outputs of this block
  // value_map is used whenever a node in src references a free variable
  // in src to look up its corresponding value
  TORCH_API void cloneFrom(Block* src, std::function<Value*(Value*)> value_map);
  TORCH_API void remapTypes(const std::function<TypePtr(TypePtr)>& type_map);

  TORCH_API std::shared_ptr<Wrap<Block>> wrap() {
    if (!wrap_) {
      wrap_ = std::make_shared<Wrap<Block>>(this);
    }
    return wrap_;
  }

  virtual ~Block() {
    if (wrap_) {
      wrap_->clear();
    }
  }

  void clear() {
    removeAllOutputs();
    for (auto it = nodes().rbegin(); it != nodes().rend(); it++) {
      it.destroyCurrent();
    }
    removeAllInputs();
  }

 private:
  void reIndexTopology();

  // get rid of all nodes
  // destroys in reverse order so that uses internal to this block
  // do not have to be removed before you can destroy the block
  void destroy();

  Graph* const graph_;
  // holds outputs in a way that can be reflected
  // as a Use object
  // also used as the beginning/end of the circular node list to avoid
  // having corner cases where the list is empty.
  Node* const output_;
  Node* const input_;
  Node* const
      owning_node_; // either the node that has this block or nullptr for root
  // a managing wrapper for Python to allow invalidation
  std::shared_ptr<Wrap<Block>> wrap_;
};

struct Graph : std::enable_shared_from_this<Graph> {
<<<<<<< HEAD
  TH_DISALLOW_COPY_AND_ASSIGN(Graph);
=======
  AT_DISALLOW_COPY_AND_ASSIGN(Graph);
>>>>>>> 9308cefb
  friend struct Node;
  friend struct Value;
  friend struct Block;

 private:
  // only used to keep track of allocated nodes
  // actual representation of Graph is done with
  // inputs, outputs, nodes

  std::unordered_set<const Node*> all_nodes;
  std::unordered_set<const Value*> all_values;
  std::unordered_set<const Block*> all_blocks;
  size_t next_unique_;

  std::unordered_map<std::string, Value*> unique_names_;
  // name_base_suffix tracks largest suffix currently used by all names sharing
  // same name_base. Key of this map is name_base, value is largest suffix
  // numeric value.
  std::unordered_map<std::string, size_t> name_base_suffix_;

  ScopePtr current_scope_;

  Block* const block_;
  // when insertNode() is called, the node is inserted before this node
  // by default this is set to append to the top level block
  Node* insert_before_;

  c10::optional<size_t> op_version_;

 public:
  Graph(ScopePtr scope_root = c10::make_intrusive<Scope>())
      : next_unique_(0),
        current_scope_(std::move(scope_root)),
        block_(new Block(this, nullptr)),
        insert_before_(return_node()) {}

  at::ArrayRef<Value*> inputs() {
    return block_->inputs();
  }
  at::ArrayRef<const Value*> inputs() const {
    const Block& block = *block_;
    return block.inputs();
  }
  at::ArrayRef<Value*> outputs() {
    return block_->outputs();
  }
  at::ArrayRef<const Value*> outputs() const {
    const Block& block = *block_;
    return block.outputs();
  }
  graph_node_list nodes() {
    return block_->nodes();
  }
  const_graph_node_list nodes() const {
    const Block& block = *block_;
    return block.nodes();
  }
  Node* param_node() {
    return block_->param_node();
  }
  const Node* param_node() const {
    return block_->param_node();
  }
  Node* return_node() {
    return block_->return_node();
  }
  const Node* return_node() const {
    return block_->return_node();
  }
  const std::unordered_map<std::string, Value*>& debugNames() const {
    return unique_names_;
  }

  TORCH_API void push_scope(const std::string& scope_name);
  TORCH_API void pop_scope();

  ScopePtr current_scope() {
    return current_scope_;
  }

  void set_op_version(c10::optional<size_t> version) {
    op_version_ = version;
  }

  c10::optional<size_t> get_op_version() {
    return op_version_;
  }

  void set_current_scope(ScopePtr scope) {
    current_scope_ = std::move(scope);
  }

  Value* addInput(const std::string& name = "") {
    return block_->addInput(name);
  }
  Value* insertInput(size_t i, const std::string& name = "") {
    return block_->insertInput(i, name);
  }
  void eraseInput(size_t i) {
    block_->eraseInput(i);
  }
  size_t registerOutput(Value* n) {
    return block_->registerOutput(n);
  }
  void eraseOutput(size_t i) {
    block_->eraseOutput(i);
  }

  TORCH_API Node* create(NodeKind kind, size_t num_outputs = 1);
  TORCH_API Node* create(
      NodeKind kind,
      ArrayRef<Value*> inputs,
      size_t num_outputs = 1);

  TORCH_API Node* createNone();
  TORCH_API Node* createAutogradZero();
  TORCH_API Node* createUninitialized(TypePtr typ);
  TORCH_API Node* createWithSubgraph(Symbol kind);
  TORCH_API Node* createDifferentiableSubgraph();
  TORCH_API Node* createTuple(
      at::ArrayRef<Value*> values,
      TupleTypePtr optional_named_tuple = nullptr);
  TORCH_API Node* createTupleUnpack(Value* v);
  TORCH_API Node* createTupleIndex(
      Value* tup,
      Value* idx,
      const TypePtr& output_type);
  TORCH_API Node* createTupleSlice(
      Value* tup,
      int64_t beg,
      int64_t step_size,
      int64_t num_values);
  TORCH_API Node* createEnumName(Value* e);
  TORCH_API Node* createEnumValue(Value* e);
  TORCH_API Node* createList(
      const TypePtr& contained_type,
      at::ArrayRef<Value*> values);
  TORCH_API Node* createListUnpack(Value* v, size_t size);
  TORCH_API Node* createDict(
      const TypePtr& key_type,
      const TypePtr& value_type,
      at::ArrayRef<Value*> keys,
      at::ArrayRef<Value*> values);
  TORCH_API Node* createNumToTensor(Value* value);
  TORCH_API Node* createObject(const ClassTypePtr& type);
  TORCH_API Node* createSetAttr(
      Value* obj,
      const std::string& field,
      Value* newValue);
  TORCH_API Node* createGetAttr(Value* obj, const std::string& field);
  Value* insertGetAttr(Value* obj, const std::string& field) {
    return insertNode(createGetAttr(obj, field))->output();
  }
  TORCH_API Node* createStore(const std::string& name, Value* v);
  TORCH_API Node* createLoad(const std::string& name, const TypePtr& type);
  TORCH_API Node* createIsInstance(Value* v, at::ArrayRef<TypePtr> types);

  TORCH_API Value* insertUncheckedCast(Value* v, TypePtr type);

  // Insert a ToList operator with argument \p v and output type \p type.
  // \returns the output of the operation.
  TORCH_API Value* insertToList(Value* v, TypePtr type);

  TORCH_API Value* insertFunctionCall(
      Function* callee,
      const MatchedSchema& matched);
  TORCH_API Value* insertMethodCall(
      std::string method_name,
      const MatchedSchema& matched);

  // Note: defined in python_ir.cpp and can be used only in python extension
  Node* createPythonOp(
      THPObjectPtr&& pyobj,
      const std::string& cconv,
      pyobj_list&& scalar_args);
  // clone n, making a new node in _this_ graph.
  // use value_map to translate inputs of n to inputs of the cloned node
  // if copy_blocks is false, it will not recursively clone the nested blocks
  // this node contains.
  TORCH_API Node* createClone(
      Node* n,
      const std::function<Value*(Value*)>& value_map,
      bool copy_blocks = true);

  // Insert constant IValue into the graph.
  TORCH_API Value* insertConstant(
      const IValue& val,
      c10::optional<SourceRange> loc = c10::nullopt,
      c10::optional<ScopePtr> scope = c10::nullopt);

  // Schema-driven insert:
  // This inserts a node into the graph with inputs determined from args and
  // kwargs using Python argument matching rules, and checks that the op matches
  // a known schema.
  //
  // If this node successfully completes, it guarentees the node
  // is a correctly-formed invocation of opname
  TORCH_API Value* insert(
      Symbol opname,
      at::ArrayRef<NamedValue> args,
      at::ArrayRef<NamedValue> kwargs = {},
      const c10::optional<SourceRange>& range = {});

  Node* appendNode(Node* n) {
    return block_->appendNode(n);
  }

  Node* prependNode(Node* n) {
    return block_->prependNode(n);
  }

  // insert before insert_before_ node
  // initialized to insert at the end of the top level block
  // can be changed with setInsertPoint()
  Node* insertNode(Node* n) {
    AT_ASSERT(
        insert_before_->inBlockList() &&
        "insert point node is no longer in a block list");
    return n->insertBefore(insert_before_);
  }
  // set where nodes are inserted to append to the end of this block
  void setInsertPoint(Block* b) {
    AT_ASSERT(b->owningGraph() == this);
    insert_before_ = b->return_node();
  }
  // set where nodes are inserted to insert _before_ this node
  // for implementation simplicity we only support inserting before a node for
  // now
  void setInsertPoint(Node* n) {
    AT_ASSERT(n->owningGraph() == this && n->inBlockList());
    insert_before_ = n;
  }
  Node* insertPoint() {
    return insert_before_;
  }

  // the top level block
  Block* block() {
    return block_;
  }
  const Block* block() const {
    return block_;
  }

  // Checks well-formedness and invariants of graph
  TORCH_API void lint() const;
  // for use in debugger
  TORCH_API void dump() const;

  TORCH_API ~Graph();

  TORCH_API std::string toString(bool print_source_locations = true) const;

  TORCH_API std::ostream& print(
      std::ostream& out,
      bool print_source_locations = true) const;

  friend TORCH_API std::ostream& operator<<(std::ostream& out, const Graph& g);

  TORCH_API std::shared_ptr<Graph> copy();
  TORCH_API std::unique_ptr<Graph> copyUnique();
  TORCH_API void remapTypes(const std::function<TypePtr(TypePtr)>& type_map);

 private:
  friend TORCH_API void Lint(const AliasDb* db);
  TORCH_API void freeNode(Node* n);
  TORCH_API void freeValue(Value* v);
  TORCH_API void freeBlock(Block* b);
  void cloneFrom(Graph& src);
};

/** \brief An utility class for setting temporary insertion points.
 *
 * When an object of this class is created, it stores the current insertion
 * point, sets the new one, and restores the original insertion point when the
 * object is destroyed.
 */
struct WithInsertPoint {
  WithInsertPoint(Node* n) : prev_(n->owningGraph()->insertPoint()) {
    n->owningGraph()->setInsertPoint(n);
  }
  WithInsertPoint(Block* b) : WithInsertPoint(b->return_node()) {}

  ~WithInsertPoint() {
    prev_->owningGraph()->setInsertPoint(prev_);
  }

 private:
  Node* prev_;
};

/** \brief An utility class for setting temporary scopes.
 *
 * When an object of this class is created, it stores the current scope, sets
 * the new one, and restores the original scope when the object is destroyed.
 */
struct WithCurrentScope {
  WithCurrentScope(Graph& g, ScopePtr scope)
      : graph_(&g), prev_scope_(g.current_scope()) {
    g.set_current_scope(std::move(scope));
  }
  ~WithCurrentScope() {
    graph_->set_current_scope(prev_scope_);
  }

 private:
  Graph* graph_;
  ScopePtr prev_scope_;
};

// NOLINTNEXTLINE(cppcoreguidelines-pro-type-member-init)
inline Value::Value(Node* node_, size_t offset_)
    : node_(node_),
      offset_(offset_),
      unique_(node_->graph_->next_unique_++),
      type_(TensorType::get()) {
  node_->graph_->all_values.emplace(this);
}

inline Value* Value::setType(TypePtr type) {
  AT_ASSERT(type);
  if (auto dyn = type->castRaw<c10::DynamicType>()) {
    type = dyn->fallback();
  }
  type_ = std::move(type);
  for (Use& use : uses_) {
    use.user->op_ = nullptr;
  }
  return this;
}

inline Graph* Value::owningGraph() {
  return node()->owningGraph();
}

inline const Graph* Value::owningGraph() const {
  return node()->owningGraph();
}

/************* All nodes not required to be defined before Graph **************/
struct ProfileOp : public Node {
  static const Symbol Kind;
  ProfileOp(Graph* graph, std::function<void(std::vector<IValue>&)> callback)
      : Node(graph, ::c10::prim::profile), callback_(std::move(callback)) {}

  void cloneFrom(Node* other_) override;
  Node* allocNewInstance(Graph* g) override;

  const std::function<void(std::vector<IValue>&)>& getCallback() const {
    return callback_;
  }

  void setCallback(std::function<void(std::vector<IValue>&)> callback) {
    callback_ = std::move(callback);
  }

  bool hasSeenTensor() const {
    return has_seen_tensor_;
  }

  void setHasSeenTensor(bool has_seen_tensor) {
    has_seen_tensor_ = has_seen_tensor;
  }

 private:
  std::function<void(std::vector<IValue>&)> callback_;
  bool has_seen_tensor_ = false;
};

struct TORCH_API ProfileIValueOp : public Node {
  static const Symbol Kind;
  ProfileIValueOp(
      Graph* graph,
      std::function<void(std::vector<IValue>&)> callback)
      : Node(graph, ::c10::prim::profile_ivalue),
        callback_(std::move(callback)) {}

  void cloneFrom(Node* other_) override;
  Node* allocNewInstance(Graph* g) override;

  const std::function<void(std::vector<IValue>&)>& getCallback() const {
    return callback_;
  }

  void setCallback(std::function<void(std::vector<IValue>&)> callback) {
    callback_ = callback;
  }

 private:
  std::function<void(std::vector<IValue>&)> callback_;
};

// execute a Python function, used for Ops we can't optimize but that we want to
// optimize around
//
// Note: actual implementation (ConcretePythonOp) is defined in python_ir.cpp
// which is not included in libtorch.so. We still include some bits and pieces
// of PythonOp here to enable writing simple passes generically. In general,
// python-aware bits need to be moved to the descendant classes.
struct TORCH_API PythonOp : public Node {
  using Node::Node;

  virtual std::string name() const = 0;
  virtual void writeScalars(std::ostream& out) const = 0;
  void cloneFrom(Node* other_) override = 0;
  Node* allocNewInstance(Graph* g) override = 0;
  // recover the autograd.Function instance, if this PythonOp's function
  // was originally SomeFunction.apply
  // used in ONNX for discovering symbolics
  virtual c10::optional<THPObjectPtr> autogradFunction() const = 0;

  virtual void lint_python() const = 0;
};

TORCH_API void LintGraph(const std::shared_ptr<Graph>& graph);

TORCH_API at::ArrayRef<Value*> createTupleUnpack(Value* v);

/** Insert graph \p CALLEE into graph \p G using \p INPUTS as input values.
 * The insertion happens at the current insertion point.
 * Optionally, one can also pass \p VALUE_MAP to get a map between \p CALLEE
 * values and their cloned copies in \p G.
 */
TORCH_API std::vector<Value*> insertGraph(
    Graph& g,
    Graph& callee,
    ArrayRef<Value*> inputs);
TORCH_API std::vector<Value*> insertGraph(
    Graph& g,
    Graph& callee,
    ArrayRef<Value*> inputs,
    std::unordered_map<Value*, Value*>& value_map);

/** Insert function \p CALLEE after node \p TO_REPLACE, remove the node and
 * replace all its uses with corresponding outputs of the inserted function.
 * This asserts that the number of outputs of the original node and the
 * graph are the same.
 */
TORCH_API std::vector<Value*> inlineCallTo(
    Node* to_replace,
    GraphFunction* callee,
    bool use_graph = true);

TORCH_API std::vector<Value*> inlineCallTo(
    Node* to_replace,
    GraphFunction* callee,
    Graph* callee_graph);

/** If there is only one value in \p OUTPUTS and its kind is Tuple, insert a
 * tuple unpack node and return the resulting values.
 */
TORCH_API std::vector<Value*> unpackOutputs(const std::vector<Value*>& outputs);

TORCH_API std::vector<Node*> findAllNodes(Graph& g, Symbol kind, bool recurse);
TORCH_API std::vector<Node*> findAllNodes(Block& b, Symbol kind, bool recurse);
TORCH_API std::vector<Node*> findAllNodes(
    at::ArrayRef<Block*> a,
    Symbol kind,
    bool recurse);

struct TORCH_API OperatorSet {
  OperatorSet(std::initializer_list<const char*> sig_literals);
  std::vector<std::shared_ptr<Operator>> getOps() const;
  void insert(std::initializer_list<const char*> sig_literals);

 private:
  friend struct Node;
  std::unordered_map<Symbol, std::vector<std::shared_ptr<Operator>>> ops;
};

template <typename T>
// NOLINTNEXTLINE(cppcoreguidelines-pro-type-member-init)
struct OperatorMap {
  // Type aliasing
  using OpMapType = typename std::pair<std::shared_ptr<Operator>, T>;
  using ValueType = std::vector<OpMapType>;
  using MapType = std::unordered_map<Symbol, ValueType>;

  OperatorMap() = default;
  // NOLINTNEXTLINE(cppcoreguidelines-pro-type-member-init)
  explicit OperatorMap(
      std::initializer_list<std::pair<std::shared_ptr<Operator>, T>> init) {
    insert(init);
  }
  // NOLINTNEXTLINE(cppcoreguidelines-pro-type-member-init)
  explicit OperatorMap(std::initializer_list<std::pair<const char*, T>> init) {
    insert(init);
  }

  void insert(const std::shared_ptr<Operator>& op, T val) {
    // Remove if exists before insert
    erase(op);
    map[Symbol::fromQualString(op->schema().name())].emplace_back(
        std::make_pair(op, val));
  }

  void insert(const OperatorSet& op_set, T val) {
    for (auto& op : op_set.getOps()) {
      insert(op, val);
    }
  }

  void insert(
      std::initializer_list<std::pair<std::shared_ptr<Operator>, T>> v) {
    for (auto& el : v) {
      insert(el.first, el.second);
    }
  }

  void insert(std::initializer_list<std::pair<const char*, T>> v) {
    for (auto& el : v) {
      insert(getOperatorForLiteral(el.first), el.second);
    }
  }

  void erase(const std::shared_ptr<Operator>& op) {
    auto it = map.find(Symbol::fromQualString(op->schema().name()));
    if (it == map.end()) {
      return;
    }
    for (auto vit = it->second.begin(); vit != it->second.end(); ++vit) {
      if (vit->first->schema() == op->schema()) {
        it->second.erase(vit);
        break;
      }
    }
    if (it->second.size() == 0) {
      map.erase(Symbol::fromQualString(op->schema().name()));
    }
  }

  bool contains(const Operator& op) const {
    const auto it = map.find(Symbol::fromQualString(op.schema().name()));
    if (it == map.end()) {
      return false;
    }
    for (auto vit = it->second.begin(); vit != it->second.end(); ++vit) {
      if (vit->first->schema() == op.schema()) {
        return true;
      }
    }
    return false;
  }

  bool contains(const Node* n) const {
    return n->maybeOperator() && contains(n->getOperator());
  }

  c10::optional<T> find(const Operator& op) {
    const auto it = map.find(Symbol::fromQualString(op.schema().name()));
    if (it == map.end()) {
      return c10::nullopt;
    }
    for (auto vit = it->second.begin(); vit != it->second.end(); ++vit) {
      if (vit->first->schema() == op.schema()) {
        return vit->second;
      }
    }
    return c10::nullopt;
  }

  // TODO: return iterator
  std::vector<OpMapType> getAllKeysAndValues() const {
    // NOLINTNEXTLINE(cppcoreguidelines-init-variables)
    std::vector<OpMapType> keys_values;
    for (auto& symbol_mapping : map) {
      auto& vec = symbol_mapping.second;
      for (auto& pair : vec) {
        keys_values.push_back(pair);
      }
    }
    return keys_values;
  }

 private:
  friend struct Node;
  MapType map;
};

template <typename T>
// NOLINTNEXTLINE(cppcoreguidelines-pro-type-member-init)
struct FunctionSchemaMap {
  // Type aliasing
  using FuncSchemaMapType = typename std::pair<FunctionSchema, T>;
  using ValueType = std::vector<FuncSchemaMapType>;
  using MapType = std::unordered_map<Symbol, ValueType>;

  FunctionSchemaMap() = default;
  void insert(const FunctionSchema& schema, T val) {
    // Remove if exists before insert
    erase(schema);
    map[Symbol::fromQualString(schema.name())].emplace_back(
        std::make_pair(schema, val));
  }

  void erase(const FunctionSchema& schema) {
    auto it = map.find(Symbol::fromQualString(schema.name()));
    if (it == map.end()) {
      return;
    }
    for (auto vit = it->second.begin(); vit != it->second.end(); ++vit) {
      if (vit->first == schema) {
        it->second.erase(vit);
        break;
      }
    }
    if (it->second.size() == 0) {
      map.erase(Symbol::fromQualString(schema.name()));
    }
  }

  bool contains(const FunctionSchema& schema) const {
    const auto it = map.find(Symbol::fromQualString(schema.name()));
    if (it == map.end()) {
      return false;
    }
    for (auto vit = it->second.begin(); vit != it->second.end(); ++vit) {
      if (vit->first->schema() == schema) {
        return true;
      }
    }
    return false;
  }

  c10::optional<T> find(const FunctionSchema& schema) const {
    const auto it = map.find(Symbol::fromQualString(schema.name()));
    if (it == map.end()) {
      return c10::nullopt;
    }
    for (auto vit = it->second.begin(); vit != it->second.end(); ++vit) {
      if (vit->first == schema) {
        return vit->second;
      }
    }
    return c10::nullopt;
  }

  // TODO: return iterator
  std::vector<FuncSchemaMapType> getAllKeysAndValues() const {
    // NOLINTNEXTLINE(cppcoreguidelines-init-variables)
    std::vector<FuncSchemaMapType> keys_values;
    for (auto& symbol_mapping : map) {
      auto& vec = symbol_mapping.second;
      for (auto& pair : vec) {
        keys_values.push_back(pair);
      }
    }
    return keys_values;
  }

 private:
  friend struct Node;
  MapType map;
};

} // namespace jit
} // namespace torch<|MERGE_RESOLUTION|>--- conflicted
+++ resolved
@@ -1177,11 +1177,7 @@
 };
 
 struct Graph : std::enable_shared_from_this<Graph> {
-<<<<<<< HEAD
-  TH_DISALLOW_COPY_AND_ASSIGN(Graph);
-=======
   AT_DISALLOW_COPY_AND_ASSIGN(Graph);
->>>>>>> 9308cefb
   friend struct Node;
   friend struct Value;
   friend struct Block;
