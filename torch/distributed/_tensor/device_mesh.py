# Copyright (c) Meta Platforms, Inc. and affiliates
import warnings
<<<<<<< HEAD
from typing import List, Optional, Union, TYPE_CHECKING
=======
from typing import List, Optional, Sequence, TypeVar, Union
>>>>>>> f07b7570

import torch
from torch.distributed.distributed_c10d import (
    Backend,
    GroupMember,
    ProcessGroup,
    ReduceOp,
    Work,
    _get_default_group,
    all_gather,
    all_to_all,
    broadcast,
    get_backend,
    get_global_rank,
    get_rank,
    get_world_size,
    init_process_group,
    is_initialized,
    new_group,
    reduce_scatter,
    scatter,
)

import torch.distributed.distributed_c10d as c10d
import torch.distributed._functional_collectives as funcol

# only import numpy when type checking
if TYPE_CHECKING:
    try:
        from numpy.typing import ArrayLike
    except ImportError:
        warnings.warn("DeviceMesh requires numpy >= 1.21 to be installed for type checking")


_global_device_mesh: Optional["DeviceMesh"] = None


def get_global_device_mesh() -> "DeviceMesh":
    global _global_device_mesh
    assert _global_device_mesh is not None, "Could not get a default device mesh!"
    return _global_device_mesh


def set_global_device_mesh(mesh: Optional["DeviceMesh"]) -> None:
    global _global_device_mesh
    _global_device_mesh = mesh


# We want a type for "can be passed to torch.as_tensor()";
# this is a recursive sequence type, which isn't fully supported
# yet in python. This construct simulates that up to depth 7.
T = TypeVar("T")
_L = Union[T, Sequence[T]]
NDIntList = _L[_L[_L[_L[_L[_L[_L[int]]]]]]]

MeshExprT = Union[
    torch.Tensor,
    NDIntList,
]


class DeviceMesh(object):
    """
    DeviceMesh represents a mesh of devices, where layout of devices could be
    represented as a n-d dimension array, and each value of the n-d dimensional
    array is the global id of the default process group ranks.

    DeviceMesh could be used to describe the layout of devices across the cluster,
    and serves as a proxy for communication among the device lists within the cluster.

    We use the default ProcessGroup in this DeviceMesh class to implement proper
    communications. Note that we also add collective wrappers in this class. This is
    used to decouple detailed communication backend with the underlying
    DTensor implementation.

    DeviceMesh can be used as a context manager.
    Args:
        device_type (str): device type of the mesh. Currently supports: cpu, cuda.
        mesh (ndarray): could be a multi-dimension array or an integer tensor that
            describes the layout of devices, the ids are global ids of the
            default process group.
        dim_groups (List[ProcessGroup], optional): The ProcessGroup used per mesh
            dimension.

    Returns:
        A :class:`DeviceMesh` object

    Example (2 host with 4 GPUs each):
        ```
        # The following program runs on each process/rank in SPMD manner.
        # initialized default world
        torch.distributed.init_process_group(backend="nccl", world_size=8)
        # initialize device mesh as (2, 4) to represent the topology
        # of cross-host(dim 0), and within-host (dim 1)
        mesh = DeviceMesh(device_type="cuda",
                          mesh=[
                            [0, 1, 2, 3],
                            [4, 5, 6, 7]
                          ])
        ```
        A reduction over the first dimension of mesh will reduce across
        columns (0, 4), .. and (3, 7), a reduction over the second dimension
        of mesh reduces across rows (0, 1, 2, 3) and (4, 5, 6, 7)

    """

    device_type: str
    mesh: torch.Tensor

    def __init__(
        self,
        device_type: str,
<<<<<<< HEAD
        mesh: Union[torch.Tensor, "ArrayLike"],
=======
        mesh: MeshExprT,
>>>>>>> f07b7570
        *,
        _init_process_groups: bool = True,
    ) -> None:
        self.device_type = device_type
        self.mesh = (
            mesh.detach()
            if isinstance(mesh, torch.Tensor)
            else torch.tensor(mesh, dtype=torch.int)
        )
        # always try to create default (world) pg, even if it is not initialized
        # already. The world pg is used for device mesh identity (rank) on each
        # process (we need to know if the current global rank is in the mesh or not)
        self._get_or_create_default_group()
        if _init_process_groups:
            self._dim_groups = self._init_process_groups()

    def _get_or_create_default_group(self):
        self._backend = Backend.GLOO if self.device_type == "cpu" else Backend.NCCL
        default_initialized = is_initialized()
        if not default_initialized:
            init_process_group(backend=self._backend)

        world_size = get_world_size()
        if self.mesh.numel() > world_size:
            raise RuntimeError(
                f"Mesh should not be bigger than default world size, but found {self.mesh.numel()} ranks!"
            )

        # TODO: we should do allgather the mesh tensor to ensure every rank have the same mesh value
        # TODO: if user want to pass pg_options, offer a way to do it
        world_backend = get_backend()
        if self.device_type == "cpu":
            cpu_backends = ["gloo", "threaded"]
            assert world_backend in cpu_backends, f"Default PG backend: {world_backend} not supporting CPU!"
        elif self.device_type == "cuda":
            cuda_backends = ["nccl", "gloo", "threaded"]
            if world_backend == "gloo":
                warnings.warn(
                    "We recommend using nccl backend for cuda device type, gloo backend might only have partial support!"
                )
            assert world_backend in cuda_backends, f"Default PG backend: {world_backend} not supporting CUDA!"
            if not default_initialized:
                # automatically set the current cuda device base on num of gpu devices available in each host
                # NOTE: This device selection would only work for homogenous hardware.
                torch.cuda.set_device(get_rank() % torch.cuda.device_count())
        else:
            raise RuntimeError(
                f"DeviceMesh only support cpu or cuda device type for now, but got {self.device_type}"
            )

        # calculate the coordinates of the current global rank on the mesh
        rank_coords = (self.mesh == get_rank()).nonzero()
        assert rank_coords.size(0) in (0, 1)
        self._coordinate_on_dim: Optional[List[int]] = (
            rank_coords[0].tolist() if rank_coords.size(0) > 0 else None
        )
        return _get_default_group()

    def _init_process_groups(self):
        default_pg = _get_default_group()
        unique_mesh_values = self.mesh.unique(sorted=True)
        if unique_mesh_values.numel() != self.mesh.numel():
            raise RuntimeError(
                f"DeviceMesh cannot have duplicate values, but found {self.mesh.tolist()}"
            )

        # groups created by dimension, each dimension should have exact
        # one valid process group per rank
        dim_groups: List[ProcessGroup] = []

        if self.mesh.ndim == 1 and len(unique_mesh_values) == get_world_size():
            # if the mesh is the same as world_pg, we just append the default
            # pg to the first dim groups, as new_group cannot have the exact
            # same ranks as world
            dim_groups.append(default_pg)
        else:
            # create sub pgs base on the mesh argument specified
            # handle multi-dim mesh, create subgroups by
            # looping over the pg_ranks_by_dim for each dim
            for dim in range(self.mesh.ndim):
                # swap the current dim to the last dim
                # then reshape to flatten out other dims
                pg_ranks_by_dim = self.mesh.swapdims(-1, dim).reshape(
                    -1, self.mesh.size(dim)
                )
                # multi-dim mesh, create subgroups by
                # looping over the pg_ranks for each dim
                # and append the groups
                for dim_mesh in pg_ranks_by_dim:
                    subgroup_ranks = dim_mesh.tolist()
                    # call new_group regardless of the current rank in the
                    # pg or not, it's required that all ranks participate
                    # in subgroup construction
                    new_subgroup = new_group(ranks=subgroup_ranks)
                    # only add to dim_groups if the current rank in the subgroup
                    if self.get_rank() in subgroup_ranks:
                        if len(dim_groups) > dim:
                            raise RuntimeError(
                                f"Each device mesh dimension should get only one process group, but got {self.get_rank} "
                                f"in {subgroup_ranks}!"
                            )
                        dim_groups.append(new_subgroup)
        return dim_groups

    def __enter__(self) -> "DeviceMesh":
        # set global device_mesh to this instance
        set_global_device_mesh(self)
        return self

    # pyre-fixme[2]: Parameter must be annotated.
    def __exit__(self, exc_type, exc_value, exc_traceback) -> None:
        # unset global device mesh
        set_global_device_mesh(None)

    def __repr__(self) -> str:
        return f"DeviceMesh:({self.mesh.tolist()})"

    def __hash__(self):
        return hash((self.mesh, id(self)))

    def __eq__(self, other: object) -> bool:
        if not isinstance(other, DeviceMesh):
            return False
        if id(self) == id(other):
            return True
        return self.mesh.equal(other.mesh)

    def get_dim_groups(self) -> List[ProcessGroup]:
        if not hasattr(self, "_dim_groups"):
            raise RuntimeError("DeviceMesh process groups not initialized!")
        return self._dim_groups

    # pyre-fixme[3]: Return type must be annotated.
    def size(self, dim: int = 0):
        return self.mesh.size(dim)

    @property
    def ndim(self) -> int:
        return self.mesh.ndim

    def get_rank(self) -> int:
        return get_rank()

    def get_coordinate(self) -> Optional[List[int]]:
        """
        Return the relative indices of this rank relative to all
        dimensions of the mesh. If this rank is not part of the mesh, return None.
        """
        return self._coordinate_on_dim if self._coordinate_on_dim else None

    def scatter(
        self,
        output: torch.Tensor,
        scatter_list: List[torch.Tensor],
        mesh_dim: int = 0,
        async_op: bool = False,
    ) -> Optional[Work]:
        """
        scatter a list of tensors to a device mesh dimension. We by default
        use the first rank of the mesh dimension as the source of truth, i.e
        for a 2d mesh [[0, 1], [2, 3]], if we scatter on mesh_dim = 1, we will
        scatter the tensor list on rank 0 to rank 0/1, and tensor list on rank
        2 to rank 2/3.

        Args:
            output (torch.Tensor): the tensor to receive the scattered list.
            scatter_list (List[torch.Tensor]): the tensor list to be scattered.
            mesh_dim (int, optional): indicate which mesh dimension we want
                to scatter on, we by default choose the first rank on the
                mesh dimension as source of truth.

        Returns:
            A :class:`Work` object
        """
        # TODO: Ideally we should use the meta tensor way
        # (to register a meta kernel for the collective op)
        # so that it would avoid the communication. Need to
        # remove the check below once that is done.
        if output.is_meta:
            return None
        dim_group = self._dim_groups[mesh_dim]
        # src need to be global rank
        src_for_dim = 0
        if dim_group is not GroupMember.WORLD:
            src_for_dim = get_global_rank(dim_group, 0)

        if src_for_dim == get_rank():
            fut = scatter(
                output,
                scatter_list=scatter_list,
                src=src_for_dim,
                group=dim_group,
                async_op=async_op,
            )
        else:
            fut = scatter(
                output,
                scatter_list=None,
                src=src_for_dim,
                group=dim_group,
                async_op=async_op,
            )

        return fut

    def broadcast(
        self,
        tensor: torch.Tensor,
        mesh_dim: int = 0,
        async_op: bool = False,
    ) -> Optional[Work]:
        """
        broadcast the tensor to a device mesh dimension. We by default
        use the first rank of the mesh dimension as the source of truth, i.e
        for a 2d mesh [[0, 1], [2, 3]], if we broadcast on mesh_dim = 1, we will
        broadcast the tensor on rank 0 to rank 0/1, and tensor on rank 2
        to rank 2/3.

        Args:
            tensor (torch.Tensor): tensor to broadcast.
            mesh_dim (int, optional): indicate which mesh dimension we want
                to scatter on, we by default choose the first rank on the
                mesh dimension as source of truth.

        Returns:
            A :class:`Work` object
        """
        # TODO: Ideally we should use the meta tensor way
        # (to register a meta kernel for the collective op)
        # so that it would avoid the communication. Need to
        # remove the check below once that is done.
        if tensor.is_meta:
            return None
        dim_group = self._dim_groups[mesh_dim]
        # src need to be global rank
        src_for_dim = 0
        if dim_group is not GroupMember.WORLD:
            src_for_dim = get_global_rank(dim_group, 0)

        return broadcast(tensor, src=src_for_dim, group=dim_group, async_op=async_op)

    def all_gather(
        self,
        tensor_list: List[torch.Tensor],
        tensor: torch.Tensor,
        mesh_dim: int = 0,
        async_op: bool = False,
    ) -> Optional[Work]:
        """
        all_gather the tensor on each rank to the tensor_list on a
        device mesh dimension.

        Args:
            tensor_list (List[torch.Tensor]): The gathered tensor list.
            tensor (torch.Tensor): tensor to be gathered on each rank.
            mesh_dim (int, optional): indicate which mesh dimension we want
                to scatter on, we by default choose the first rank on the
                mesh dimension as source of truth.

        Returns:
            A :class:`Work` object
        """
        dim_group = self._dim_groups[mesh_dim]
        return all_gather(tensor_list, tensor, group=dim_group, async_op=async_op)

    def all_reduce(
        self,
        tensor: torch.Tensor,
        op: ReduceOp = ReduceOp.SUM,  # type: ignore[assignment]
        mesh_dim: int = 0,
        async_op: bool = False,
    ) -> torch.Tensor:
        """
        all_reduce the tensor on each rank on a device mesh dimension, and
        return an output tensor on each rank after all_reduce.

        Args:
            tensor (torch.Tensor): tensor to be all_reduced on each rank.
            op (:class:`torch.distributed.distributed_c10d.ReduceOp, optional):
                the reduction op of all_reduce (i.e. ReduceOp.SUM)
            mesh_dim (int, optional): indicate which mesh dimension we want
                to reduce on.

        Returns:
            A :class:`torch.Tensor` object
        """
        dim_group = self._dim_groups[mesh_dim]
        op_name: str = op.name  # type: ignore[attr-defined]
        return funcol.all_reduce(tensor, reduceOp=op_name, group=(self, mesh_dim,))

    def reduce_scatter(
        self,
        output: torch.Tensor,
        input_list: List[torch.Tensor],
        op: ReduceOp = ReduceOp.SUM,  # type: ignore[assignment]
        mesh_dim: int = 0,
        async_op: bool = False,
    ) -> Optional[Work]:
        """
        reduce the input_list on each rank on a device mesh dimension, and scatter
        the results to the output tensor on each rank.

        Args:
            output (torch.Tensor): tensor to receive the scattered result.
            input_list (List[torch.Tensor]): tensor list to be reduced and scattered
                and scattered on each rank.
            op (:class:`torch.distributed.distributed_c10d.ReduceOp, optional):
                the reduction op of reduce_scatter (i.e. ReduceOp.SUM)
            mesh_dim (int, optional): indicate which mesh dimension we want
                to scatter on.

        Returns:
            A :class:`Work` object
        """
        if self._backend == "nccl":
            dim_group = self._dim_groups[mesh_dim]
            fut = reduce_scatter(
                output, input_list, op=op, group=dim_group, async_op=async_op
            )

        elif self._backend == "gloo":
            # it's gloo, which does not have reduce_scatter
            # we have to do all_reduce + scatter
            warnings.warn(
                "ProcessGroupGloo does not support reduce_scatter, falling back with all reduce!"
            )
            my_coordinate = self.get_coordinate()
            # TODO: what should happen if rank is not in the mesh?
            # see issue https://github.com/pytorch/tau/pull/492
            assert (
                my_coordinate is not None
            ), "Rank if not part of mesh"  # TODO: figure out behavior here
            fut = None
            flattened_list = []
            offset_list = []

            offset = 0
            for input in input_list:
                offset_list.append(offset)
                offset += input.numel()
                flattened_list.append(input.flatten())

            # all reduce since gloo does not support reduce_scatter
            flat_tensor = torch.cat(flattened_list).clone(
                memory_format=torch.contiguous_format
            )
            dim_group = self._dim_groups[mesh_dim]
            fut = c10d.all_reduce(flat_tensor, op=op, group=dim_group, async_op=async_op)

            # scatter the tensor
            output_offset = offset_list[my_coordinate[mesh_dim]]
            output.copy_(
                flat_tensor[output_offset : output_offset + output.numel()].view(
                    output.shape
                )
            )
        else:
            raise RuntimeError(
                f"backend {self._backend} does not support reduce_scatter!"
            )
        return fut

    # TODO: test uneven split on GLOO and NCCL
    def all_to_all(
        self,
        output_tensor_list: List[torch.Tensor],
        input_tensor_list: List[torch.Tensor],
        mesh_dim: int = 0,
        async_op: bool = False,
    ) -> Optional[Work]:
        dim_group = self._dim_groups[mesh_dim]

        work = None
        # no direct dist.all_to_all support on 'gloo' so we manually do scatters
        if self._backend == "gloo":
            # TODO: pull the handle of uneven case in #492
            dim_group_size = get_world_size(dim_group)
            for i in range(dim_group_size):
                # src need to be global rank
                src_for_dim = i
                if dim_group is not GroupMember.WORLD:
                    src_for_dim = get_global_rank(dim_group, i)

                work = scatter(
                    output_tensor_list[i],
                    input_tensor_list if self.get_rank() == src_for_dim else [],
                    group=dim_group,
                    src=src_for_dim,
                    async_op=async_op,
                )

        elif self._backend == "nccl":
            work = all_to_all(
                output_tensor_list,
                input_tensor_list,
                dim_group,
                async_op=async_op,
            )
        else:
            raise RuntimeError(
                f"DeviceMesh does not support all-to-all collective operations on {self._backend} backend."
            )
        return work<|MERGE_RESOLUTION|>--- conflicted
+++ resolved
@@ -1,10 +1,6 @@
 # Copyright (c) Meta Platforms, Inc. and affiliates
 import warnings
-<<<<<<< HEAD
 from typing import List, Optional, Union, TYPE_CHECKING
-=======
-from typing import List, Optional, Sequence, TypeVar, Union
->>>>>>> f07b7570
 
 import torch
 from torch.distributed.distributed_c10d import (
@@ -31,7 +27,7 @@
 import torch.distributed.distributed_c10d as c10d
 import torch.distributed._functional_collectives as funcol
 
-# only import numpy when type checking
+# only import numpy typing when type checking
 if TYPE_CHECKING:
     try:
         from numpy.typing import ArrayLike
@@ -51,19 +47,6 @@
 def set_global_device_mesh(mesh: Optional["DeviceMesh"]) -> None:
     global _global_device_mesh
     _global_device_mesh = mesh
-
-
-# We want a type for "can be passed to torch.as_tensor()";
-# this is a recursive sequence type, which isn't fully supported
-# yet in python. This construct simulates that up to depth 7.
-T = TypeVar("T")
-_L = Union[T, Sequence[T]]
-NDIntList = _L[_L[_L[_L[_L[_L[_L[int]]]]]]]
-
-MeshExprT = Union[
-    torch.Tensor,
-    NDIntList,
-]
 
 
 class DeviceMesh(object):
@@ -117,11 +100,7 @@
     def __init__(
         self,
         device_type: str,
-<<<<<<< HEAD
         mesh: Union[torch.Tensor, "ArrayLike"],
-=======
-        mesh: MeshExprT,
->>>>>>> f07b7570
         *,
         _init_process_groups: bool = True,
     ) -> None:
