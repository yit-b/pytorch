# Copyright (c) Meta Platforms, Inc. and affiliates
import functools
<<<<<<< HEAD
from typing import Callable, cast, Dict, Tuple, Union, Optional, Sequence, List
=======
from typing import Callable, cast, Dict, Tuple, Union, Sequence, List
>>>>>>> 902ee13a

import torch

import torch.distributed as dist
import torch.distributed._tensor.api as dtensor
from torch.distributed._tensor.op_schema import (
    ArgsType,
    KwargsType,
    OutputSpecType,
)
from torch.distributed._tensor.placement_types import DTensorSpec
from torch.distributed._tensor.sharding_prop import ShardingPropagator
from torch.distributed._tensor.redistribute import redistribute_dtensor
from torch.utils._pytree import tree_flatten, tree_unflatten


"""
If _ENABLE_FALLBACK set to False, dispatch will fail when an op doesn't
have a sharding rule registered.
"""
_ENABLE_FALLBACK = False


def wrap(res: object, spec: OutputSpecType) -> object:
    if isinstance(res, torch.Tensor):
        assert spec is not None and isinstance(
            spec, DTensorSpec
        ), f"output spec does not match with output! Expected DTensorSpec, got {spec}."
        assert spec.tensor_meta is not None
        return dtensor.DTensor(
            res,
            spec.mesh,
            spec.placements,
            shape=spec.tensor_meta.shape,
            dtype=spec.tensor_meta.dtype,
            requires_grad=res.requires_grad,
            stride=spec.tensor_meta.stride,
        )
    elif isinstance(res, (list, tuple)):
        assert spec is not None and isinstance(
            spec, (list, tuple)
        ), f"output spec does not match with output! Expected list/tuple, got {spec}."
        res_list = []
        for e, s in zip(res, spec):
            # NOTE: local results might return Optional Tensor from ATen op, so we need
            # to handle that case and make sure we don't wrap None with DTensor.
            # (i.e. native_layer_norm.backward)
            if e is not None and s is not None:
                assert s.tensor_meta is not None
                res_dt = dtensor.DTensor(
                    e,
                    s.mesh,
                    s.placements,
                    shape=s.tensor_meta.shape,
                    dtype=s.tensor_meta.dtype,
                    requires_grad=s.tensor_meta.requires_grad,
                    stride=s.tensor_meta.stride
                )
            else:
                res_dt = None

            res_list.append(res_dt)
        return tuple(res_list) if isinstance(res, tuple) else res_list
    else:
        # if the res contains only non tensor values, we simply return it without rewrapping
        return res


def pack_args_kwargs_with_local_tensor(
    args: Union[ArgsType, KwargsType],
    args_schema: Union[ArgsType, KwargsType],
    redistribute_with_schema: bool = False,
) -> Union[ArgsType, KwargsType]:
    flatten_args, args_tree_spec = tree_flatten(args)
    flatten_args_schema, _ = tree_flatten(args_schema)

    for i, arg in enumerate(flatten_args):
        if isinstance(arg, dtensor.DTensor):
            if redistribute_with_schema:
                target_spec = flatten_args_schema[i]
                arg = redistribute_dtensor(
                    arg, target_spec.mesh, target_spec.placements
                )

            # reuse the schema list and update it with local tensor
            flatten_args_schema[i] = arg._local_tensor

    return tree_unflatten(flatten_args_schema, args_tree_spec)


def _reshape_alias(
    x: torch.Tensor, shape: Tuple[int, ...], strides: Tuple[int, ...]
) -> torch.Tensor:
    return torch.ops.aten.view(x, shape)


_CURRENT_DECOMPOSITION_TABLE: Dict[Callable[..., object], Callable[..., object]] = {
    torch.ops.aten._reshape_alias.default: _reshape_alias,
}


def operator_dispatch(
    op_call: torch._ops.OpOverload,
    args: Tuple[object, ...],
    kwargs: Dict[str, object],
    sharding_propagator: ShardingPropagator,
) -> object:
    # check that we are not getting mixed vanilla and Distributed tensors
    arg_list, _ = tree_flatten(args)
    mesh = None
    for arg in arg_list:
        if isinstance(arg, torch.Tensor) and not isinstance(arg, dtensor.DTensor):
            raise RuntimeError(
                f"{op_call}: got mixed torch.Tensor and DTensor, need to convert all"
                " torch.Tensor to DTensor before calling distributed operators!"
            )

        if isinstance(arg, dtensor.DTensor):
            if mesh is not None:
                if mesh != arg.device_mesh:
                    raise NotImplementedError(
                        f"{op_call}: DTensor does not support cross-mesh operation yet!"
                    )
            else:
                mesh = arg.device_mesh

    # first we need to lift some private aten aliases to public calls
    if op_call in _CURRENT_DECOMPOSITION_TABLE:
        return _CURRENT_DECOMPOSITION_TABLE[op_call](*args, **kwargs)

    # unwrap the args/kwargs schema
    op_schema = sharding_propagator.prepare_op_schema(op_call, args, kwargs)

    output_sharding = sharding_propagator.propagate_op_sharding(op_call, op_schema)

    # if the schema suggestion from sharding prop is not the same instance as the
    # input op_schema, it indicates a reshard, we need to redistribute the input
    # tensors before calling the local op
    assert output_sharding.schema_suggestions is not None
    suggested_input_schema = output_sharding.schema_suggestions[0]
    needs_redistribute = suggested_input_schema is not op_schema

    if mesh is not None and mesh.get_coordinate() is None:
        # For a non-participating device, we do:
        # 1. if the return type is scalar, all gather the local result
        # from participating devices, and reduce on the list of results
        # with appropriate operators.
        #   for bool type, we by default use AND to reduce;
        #   we can extend for more ops if necessary.
        # 2. if the return type is Tensor or List[Tensor], return empty
        # tensor(s) with correct dtype.
        spec = output_sharding.output_spec
        ret_list = op_schema.func_schema.returns
        if len(ret_list) != 1:
            # returns list should only have one Argument
            raise NotImplementedError(
                f"function schema {str(op_schema.func_schema)} has"
                f" return type that we currently don't support."
            )

        if spec is None:
            # return a scalar value
            # collect local results from participating ranks
            obj_list = [None for _ in range(dist.get_world_size())]
            dist.all_gather_object(obj_list, None)
            obj_list = list(filter(lambda x: x is not None, obj_list))
            # perform reduce on the collection with AND op
            ret_type = str(ret_list[0].type)
            if ret_type == "bool":
                import operator
                local_results: object = functools.reduce(operator.and_, obj_list, True)
            else:
                raise NotImplementedError(
                    f"return type {ret_type} in DTensor op is not supported"
                )
        else:
            def default_tensor(spec: DTensorSpec) -> torch.Tensor:
                if spec.tensor_meta is not None:
                    shape = spec.tensor_meta.shape
                    dtype = spec.tensor_meta.dtype
                    if len(shape) == 0:
                        # scalar tensor
                        return torch.zeros((), dtype=dtype)
                    else:
                        # non-scalar tensor
                        return torch.tensor([], dtype=dtype)
                else:
                    raise RuntimeError(
                        f"{spec} has no tensor metadata."
                    )

            if (isinstance(spec, DTensorSpec)):
                # return a Tensor value
                local_results = default_tensor(spec)
            elif (isinstance(spec, Sequence)):
                # return a List[Tensor] value
                local_results = [default_tensor(s) if s is not None else None for s in spec]
                assert isinstance(local_results, List)
                if None in local_results:
                    ret_type = str(ret_list[0].type)
                    raise NotImplementedError(
                        f"return type {ret_type} in DTensor op is not supported"
                    )
    else:
        # compute locally with redistribute first if needed
        local_tensor_args = pack_args_kwargs_with_local_tensor(
            args,
            suggested_input_schema.args_schema,
            redistribute_with_schema=needs_redistribute,
        )
        local_tensor_kwargs = pack_args_kwargs_with_local_tensor(
            kwargs,
            suggested_input_schema.kwargs_schema,
            redistribute_with_schema=needs_redistribute,
        )

        # run local op computation with potentially modified args/kwargs
        local_tensor_args = cast(Tuple[object, ...], local_tensor_args)
        local_tensor_kwargs = cast(Dict[str, object], local_tensor_kwargs)
        local_results = op_call(*local_tensor_args, **local_tensor_kwargs)
        if (
            (mesh is not None)
            and (mesh.mesh.numel() < dist.get_world_size())
            and (output_sharding.output_spec is None)
        ):
            # communicate the result to non-participating ranks if
            # op runs on a submesh and return type is scalar value
            obj_list = [None for _ in range(dist.get_world_size())]
            dist.all_gather_object(obj_list, local_results)

    if suggested_input_schema.is_inplace:
        # inplace op should return self instead of re-wrapping
        self = cast(dtensor.DTensor, args[0])
        self._spec = cast(DTensorSpec, output_sharding.output_spec)
        return self
    elif suggested_input_schema.is_out_variant:
        # out variant could possibly have multiple out args (i.e. lu_unpack.out)
        output_specs = (
            (output_sharding.output_spec,)
            if not isinstance(output_sharding.output_spec, tuple)
            else output_sharding.output_spec
        )
        out_dts = []
        spec_idx = 0
        for arg in suggested_input_schema.func_schema.arguments:
            if arg.is_out:
                out_dt = cast(dtensor.DTensor, kwargs[arg.name])
                out_dt._spec = cast(DTensorSpec, output_specs[spec_idx])
                out_dts.append(out_dt)
                spec_idx += 1

        assert len(out_dts) >= 1, "out variant should have at least one out arg"
        return tuple(out_dts) if len(out_dts) > 1 else out_dts[0]
    else:
        return wrap(local_results, output_sharding.output_spec)<|MERGE_RESOLUTION|>--- conflicted
+++ resolved
@@ -1,10 +1,6 @@
 # Copyright (c) Meta Platforms, Inc. and affiliates
 import functools
-<<<<<<< HEAD
-from typing import Callable, cast, Dict, Tuple, Union, Optional, Sequence, List
-=======
 from typing import Callable, cast, Dict, Tuple, Union, Sequence, List
->>>>>>> 902ee13a
 
 import torch
 
