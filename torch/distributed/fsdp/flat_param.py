import contextlib
from dataclasses import dataclass
from enum import auto, Enum
from itertools import accumulate, chain
from typing import (
<<<<<<< HEAD
    Any,
=======
>>>>>>> 25ecc488
    cast,
    Dict,
    Generator,
    Iterator,
    List,
    NamedTuple,
    Optional,
    Sequence,
    Set,
    Tuple,
    Union,
)

import torch
import torch.distributed as dist
import torch.nn as nn
import torch.nn.functional as F
from torch import Tensor

<<<<<<< HEAD
from ._utils import (
    _alloc_storage,
    _free_storage,
    _same_storage,
    _set_fsdp_flattened,
    p_assert,
)

=======
from ._utils import _alloc_storage, _free_storage, p_assert
>>>>>>> 25ecc488

__all__ = [
    "FlatParameter",
    "FlatParamHandle",
    "FlatParamShardMetadata",
    "ParamInfo",
    "SharedParamInfo",
    "HandleConfig",
    "HandleShardingStrategy",
    "HandleTrainingState",
]


class TensorFlattener:
    """
    This enables a pre-flatten and post-unflatten transform to be applied per
    parameter. To do so, use :func:`_set_tensor_flattener` to set a custom
    :class:`TensorFlattener` that implements the two transforms.
    """

    def pre_flatten_transform(
        self, tensor: torch.Tensor
    ) -> Tuple[Optional[Any], torch.Tensor]:
        # E.g. Converting `ShardedTensor` to local tensor
        ...

    def post_unflatten_transform(
        self, tensor: torch.Tensor, param_extension: Any
    ) -> torch.Tensor:
        # E.g. Converting local tensor to `ShardedTensor`
        ...


_flattener: Optional[TensorFlattener] = None


def _set_tensor_flattener(flattener: TensorFlattener) -> None:
    global _flattener
    _flattener = flattener


class ParamInfo(NamedTuple):
    """Information for an original module parameter."""

    param_name: str  # unprefixed
    module: nn.Module
    module_name: str


class SharedParamInfo(NamedTuple):
    """
    Additional information for a shared parameter.

    For each shared parameter, we designate one module and its parameter
    variable to be the primary owner, determined as the first one encountered
    in the parameter walk. These are prefixed with "prim". The primary module
    and parameter do not have their own :class:`SharedParamInfo` instance.
    """

    param_name: str  # unprefixed
    module: nn.Module
    module_name: str
    prim_param_name: str  # unprefixed
    prim_module: nn.Module
    prim_module_name: str


class FlatParamShardMetadata(NamedTuple):
    """
    This holds metadata specific to this rank's shard of the flattened
    parameter.

    Attributes:
        param_names (Tuple[str, ...]): Prefixed parameter names of this rank's
            shard of the parameters; see :class:`FlatParameter`.
        param_shapes (Tuple[torch.Size, ...]): Parameter shapes of this rank's
            shard of the parameters; see :class:`FlatParameter`.
        param_numels (Tuple[int, ...]): Parameter numels of this rank's shard
            of the parameters; see :class:`FlatParameter`.
        param_offsets (Tuple[Tuple[int, int], ...]): [start, end] offsets (in
            units of numels) giving this rank's part of each flattened
            original module parameter.
    """

    param_names: Tuple[str, ...]
    param_shapes: Tuple[torch.Size, ...]
    param_numels: Tuple[int, ...]
    param_offsets: Tuple[Tuple[int, int], ...]


# TODO (awgu): Prefix these with "Handle" for now to avoid circular imports and
# inadvertent misuses; coalesce with those in fully_sharded_data_parallel.py
# later
class HandleShardingStrategy(Enum):
    FULL_SHARD = auto()
    SHARD_GRAD_OP = auto()
    NO_SHARD = auto()


class HandleTrainingState(Enum):
    IDLE = auto()
    FORWARD = auto()
    BACKWARD_PRE = auto()
    BACKWARD_POST = auto()
    SUMMON_FULL_PARAMS = auto()


@dataclass
class HandleConfig:
    sharding_strategy: HandleShardingStrategy
    offload_params: bool
    param_dtype: Optional[torch.dtype]
    reduce_dtype: Optional[torch.dtype]


class FlatParameter(nn.Parameter):
    """
    This is the flattened parameter used by :class:`FullyShardedDataParallel`.
    It is comprised of one or more original parameters, which are flattened
    and concatenated to construct the flattened parameter.

    Under the current design, this parameter logically represents both the
    unsharded and sharded flattened parameter, and its data changes storages
    dynamically.
        - In the :class:`FullyShardedDataParallel` constructor, the parameter
        is initialized as unsharded and then sharded in-place.
        - At runtime, the parameter is lazily (re)-initialized. The sharded
        parameter data is saved in ``self._local_shard``, and a new ``Tensor``
        ``self._full_param_padded`` is created, which is the all-gather
        destination and owns the unsharded parameter storage thereafter. (See
        :meth:`FullyShardedDataParallel._init_param_attributes`.)
        - Throughout runtime, the parameter data changes storages as needed,
        e.g. to the sharded flattened parameter, reduced-precision sharded
        flattened parameter, or the unsharded flattened parameter.

    Attributes:
        _unpadded_unsharded_size (torch.Size): Unsharded flattened parameter's
            size without padding.
        _padded_unsharded_size (torch.Size): Unsharded flattened parameter's
            size with padding. This is only set for sharded strategies since
            they require padding for the all-gather.
<<<<<<< HEAD
        _sharded_size (torch.Size): Sharded flattened parameter's size with
            padding. (We omit "padded" because there is no unpadded one.)
=======
>>>>>>> 25ecc488

        _param_infos (Tuple[ParamInfo, ...]): Each parameter's parameter info
            entry; see :class:`ParamInfo`.
        _numels (Tuple[int, ...]): Each parameter's numel.
        _shapes (Tuple[torch.Size, ...]): Each parameter's shape.
        _prefixed_param_names (Tuple[str, ...]): Each parameter's name prefixed
            with the parent module names starting from the module passed to
            construct this flattened parameter via :class:`FlatParamHandle`;
            the prefixed names are guaranteed to be unique within the subtree
            rooted in that module.
        _num_params (int): Number of original parameters flattened into this
            flattened parameter; this is the length of ``_param_infos``,
            ``_numels``, ``_shapes``, and ``_prefixed_param_names``.
        _shared_param_infos (Tuple[SharedParamInfo, ...]): Shared parameter
            info entries; see :class:`SharedParamInfo`.
        _param_extensions (Tuple[Optional[Any], ...]): Parameter extensions
            (i.e. some per-parameter state) used for the tensor flattener to
            customize pre-flatten and post-unflatten behavior.

        _shard_param_offsets (List[Tuple[int, int])): [start, end] offsets (in
            units of numel) giving this rank's part of each flattened original
            module parameter; for any parameter ``p`` that is not sharded
            across ranks, this will be [0, ``p.numel()``-1].
        _shard_indices (Tuple[int, int]): [start, end] indices (in units of
            parameters) for this rank's shard of the original model parameters,
            where the parameters follow the order in which they were originally
            flattened; this indexes appropriately into any data structure that
            follows the flattening order (e.g. ``_param_infos``, ``_numels``,
            etc.).
        _shard_numel_padded (int): Numel padded for this rank's sharded
            flattened parameter.

        _local_shard (Tensor): Sharded flattened parameter with padding if
            using a sharded strategy. If using ``NO_SHARD``, then this is the
            unpadded unsharded flattened parameter, and there is no notion of a
            sharded flattened parameter or padded unsharded flattened
            parameter.
        _full_param_padded (Tensor): Unsharded flattened parameter with
            padding. This is not defined for ``NO_SHARD``. When using mixed
            precision for parameters, this has the low precision.
        _full_prec_full_param_padded (Tensor): Full precision unsharded
            flattened parameter with padding. This is used for unsharding
            outside of computation when using mixed precision for parameters.
            This is never defined for ``NO_SHARD``.
        _post_backward_hook_state (Tuple[AccumulateGrad, RemovableHandle]):
            Flattened parameter's :class:`AccumulateGrad` object and
            post-backward hook handle.
        _mp_shard (Tensor): Low precision sharded flattened parameter with
            padding. This is only defined when parameter mixed precision is
            enabled. For ``NO_SHARD``, this is used for computation.
        _cpu_grad (Tensor): Sharded gradient with padding stored on CPU.
            This is only defined when offloading parameters is enabled.
        _saved_grad_shard (Tensor): Sharded gradient with padding from previous
            iterations for gradient accumulation without :meth:`no_sync`.
    """

    def _init_metadata(
        self,
        param_infos: List[ParamInfo],
        numels: List[int],
        shapes: List[torch.Size],
        prefixed_param_names: List[str],
        shared_param_infos: List[SharedParamInfo],
        param_extensions: List[Any],
        params: Optional[List[nn.Parameter]],
        shared_params: Optional[List[nn.Parameter]],
    ) -> None:
        """
        Initializes attributes holding metadata about the original parameters
        comprising the flattened parameter.

        We expose this method separate from the constructor to keep the
        constructor only responsible for the flattened parameter's tensor data.
        This method should only be called once per model, while the constructor
        may be called multiple times, e.g. when reloading from a checkpoint, in
        which case only the tensor data needs to be passed to the constructor.
        Since :meth:`load_state_dict` is implemented via :meth:`copy_`, the
        metadata is correctly assumed to be unchanged.

        Args:
            See the Attributes in the class docstring.
        """
        assert len(param_infos) == len(numels)
        assert len(param_infos) == len(shapes)
        assert len(param_infos) == len(prefixed_param_names)
        assert len(param_infos) == len(param_extensions)
        self._num_params = len(param_infos)
        self._param_infos = tuple(param_infos)
        self._numels = tuple(numels)
        self._shapes = tuple(shapes)
        self._prefixed_param_names = tuple(prefixed_param_names)
        self._shared_param_infos = tuple(shared_param_infos)
<<<<<<< HEAD
        self._param_extensions = tuple(param_extensions)
        assert (params is None) == (shared_params is None)
        if params is not None:
            assert shared_params is not None
            self._params: Optional[Tuple[nn.Parameter, ...]] = tuple(params)
            self._shared_params: Optional[Tuple[nn.Parameter, ...]] = tuple(
                shared_params
            )
            # Mark the original parameters to avoid flattening them into
            # another `FlatParameter` during recursive construction
            for param in chain(self._params, self._shared_params):
                _set_flattened(param)
        else:
            self._params = None
            self._shared_params = None
        self._unpadded_unsharded_size = self.size()
        _set_fsdp_flattened(self)
=======
        self._unpadded_unsharded_size = self.size()
>>>>>>> 25ecc488


class FlatParamHandle:
    """
    This handle manages a flattened parameter (:class:`FlatParameter`). This
    includes sharding and view management.

    Args:
        params (Sequence[nn.Parameter]): The parameters to use for the
            flattened parameter.
        module (nn.Module): A module that is the root of the subtree containing
            all parameters in ``params``; for non-recursive wrapping, this must
            be the top-level module, while for recursive wrapping, this may not
            necessarily be the top-level module.
        device (torch.device): The compute and communication device, which
            should be a non-CPU device. We refer to it as the compute device.
        config (HandleConfig): A config customizing the handle based on FSDP's
            available features.
<<<<<<< HEAD
        use_orig_params (bool): If ``True``, then FSDP preserves the original
            parameter variables and returns them from ``named_parameters()``
            (e.g. to support different optimizer hyperparameters within one
            :class:`FlatParameter`). If ``False``, then FSDP reconstructs the
            parameter every iteration and returns the :class:`FlatParameter` s
            from ``named_parameters()``.

    Attributes:
        _registered_orig_params (bool): ``True`` if the original module
            parameters are registered and ``False`` otherwise. If
            ``use_orig_params=False``, then this is always ``False``. If
            ``use_orig_params=True``, then this is ``True`` generally when the
            flattened parameter is sharded and ``False`` when it is unsharded.
=======
>>>>>>> 25ecc488
    """

    ##################
    # INITIALIZATION #
    ##################
    def __init__(
        self,
        params: Sequence[nn.Parameter],
        module: nn.Module,
        device: torch.device,
        config: HandleConfig,
<<<<<<< HEAD
        use_orig_params: bool,
=======
>>>>>>> 25ecc488
    ) -> None:
        super().__init__()
        self.device = device
        self._config = config
<<<<<<< HEAD
        self._use_orig_params = use_orig_params
        self._registered_orig_params = False
        self._training_state = HandleTrainingState.IDLE
        self._init_flat_param(params, module, use_orig_params)
        self._use_unsharded_views(as_params=False)
=======
        self._training_state = HandleTrainingState.IDLE
        self._init_flat_param(params, module)
        self._unflatten(as_params=False)
>>>>>>> 25ecc488

    def _init_flat_param(
        self,
        params: Sequence[Optional[nn.Parameter]],
        module: nn.Module,
<<<<<<< HEAD
        use_orig_params: bool,
=======
>>>>>>> 25ecc488
    ) -> None:
        """
        Initializes the flattened parameter ``self.flat_param`` by flattening
        the parameters in ``params`` into a single :class:`FlatParameter` and
        saves relevant metadata. Shared parameters are only included in the
        flattened parameter once.

        This checks that all comprising parameters have the same dtype and
        ``requires_grad`` and does not support nested construction of
        :class:`FlatParameter` s.

        Args:
            See the Args in the class docstring.
        """
        params_set = set(params)
        params_set.discard(None)
        if len(params_set) == 0:
            raise ValueError(
                "Cannot initialize a `FlatParameter` from an empty parameter list"
            )
        param_infos: List[ParamInfo] = []
        numels: List[int] = []
        shapes: List[torch.Size] = []
        prefixed_param_names: List[str] = []
        shared_param_infos: List[SharedParamInfo] = []
        shared_param_memo: Dict[nn.Parameter, Tuple[nn.Module, str, str]] = {}
        params_to_flatten: List[nn.Parameter] = []
        shared_params: List[nn.Parameter] = []
        param_extensions: List[Any] = []
        dtype: Optional[torch.dtype] = None
        requires_grad: Optional[bool] = None
        for submodule_name, submodule in module.named_modules():
            for param_name, param in submodule.named_parameters(recurse=False):
                if param not in params_set:
                    continue
                if param in shared_param_memo:
                    prim_module, prim_module_name, prim_param_name = shared_param_memo[
                        param
                    ]
                    shared_params.append(param)
                    shared_param_infos.append(
                        SharedParamInfo(
                            param_name,
                            submodule,
                            submodule_name,
                            prim_param_name,
                            prim_module,
                            prim_module_name,
                        )
                    )
                else:
                    if type(param) is FlatParameter:
                        raise ValueError("`FlatParameter` does not support nesting")
                    if dtype is not None and param.dtype != dtype:
                        raise ValueError(
                            "`FlatParameter` requires uniform dtype but got "
                            f"{dtype} and {param.dtype}"
                        )
<<<<<<< HEAD
                    if dtype is None:
                        try:
                            is_floating_point = param.is_floating_point()
                        except RuntimeError:
                            is_floating_point = True
                        if not is_floating_point:
                            raise ValueError("Integer parameters are unsupported")
=======
                    if dtype is None and not param.is_floating_point():
                        raise ValueError("Integer parameters are unsupported")
>>>>>>> 25ecc488
                    if (
                        requires_grad is not None
                        and param.requires_grad != requires_grad
                    ):
                        raise ValueError(
                            "`FlatParameter` requires uniform `requires_grad`"
                        )
                    extension = None
                    if _flattener is not None:
                        extension, new_param = _flattener.pre_flatten_transform(param)
                        if extension is not None:
                            param = new_param
                    param_extensions.append(extension)
                    dtype = param.dtype
                    requires_grad = param.requires_grad
                    shared_param_memo[param] = (submodule, submodule_name, param_name)
                    params_to_flatten.append(param)
                    param_infos.append(ParamInfo(param_name, submodule, submodule_name))
                    numels.append(param.numel())
                    shapes.append(param.shape)
                    prefixed_param_name = (
                        submodule_name + "." + param_name
                        if submodule_name
                        else param_name
                    )
                    prefixed_param_names.append(prefixed_param_name)
        assert requires_grad is not None
        self.flat_param = FlatParamHandle.flatten_params(
            params_to_flatten, requires_grad
        )
        self.flat_param._init_metadata(
            param_infos,
            numels,
            shapes,
            prefixed_param_names,
            shared_param_infos,
            param_extensions,
            params_to_flatten if use_orig_params else None,
            shared_params if use_orig_params else None,
        )

    @staticmethod
    def flatten_params(
        params: Sequence[torch.Tensor],
        requires_grad: bool,
    ) -> FlatParameter:
        """
        Flattens the parameters in ``params`` into a single
        :class:`FlatParameter`. This should be the only way used to construct
        :class:`FlatParameter` s.

        We expose this factory method for checkpointing (e.g. sharded state
        dict). The flattened parameter's metadata should only be initialized
        once (see :meth:`_init_metadata`), but its tensor data may be reloaded.
        """
        with torch.no_grad():
            flat_params = [
                p.detach().reshape(-1) if isinstance(p, nn.Parameter) else p.reshape(-1)
                for p in params
            ]
            flat_param_data = torch.cat(flat_params, dim=0)
        flat_param = FlatParameter(flat_param_data, requires_grad=requires_grad)
        return flat_param

    ###################################
    # SHARD INITIALIZATION & METADATA #
    ###################################
    @torch.no_grad()
    def shard(self, process_group: dist.ProcessGroup):
        """
        Shards the handle's ``FlatParameter``. In terms of memory, this
        allocates new memory for the sharded flattened parameter and frees the
        unsharded flattened parameter's storage.

        Postcondition: ``self.flat_param`` is the sharded flattened parameter.
<<<<<<< HEAD
        Shard metadata attributes are set for all sharding strategies.
        ``process_group``, ``rank``, and ``world_size`` attributes are set if
        using a sharded strategy.
=======
        ``process_group``, ``rank``, and ``world_size`` attributes are set.
>>>>>>> 25ecc488

        TODO (awgu): Once we retire ``FlattenParamsWrapper``, we should pass
        the process group directly to the ``FlatParamHandle`` constructor. For
        now, we decouple ``FlattenParamsWrapper` from a process group, but this
        makes the process-group-related attributes not necessarily defined.
        """
<<<<<<< HEAD
        flat_param = self.flat_param
        if not self.uses_sharded_strategy:
            self._init_shard_metadata(0, 0, flat_param.numel() - 1)
        else:
            self.process_group = process_group
            self.rank = process_group.rank()
            self.world_size = process_group.size()
            assert (
                flat_param.storage_offset() == 0
            ), "The `FlatParameter` is not the sole occupant of its storage"
            orig_storage = flat_param.storage()
            sharded_flat_param, numel_padded = FlatParamHandle._get_shard(
                flat_param, self.rank, self.world_size
            )
            flat_param.set_(sharded_flat_param)  # type: ignore[call-overload]
            start = sharded_flat_param.numel() * self.rank
            end = sharded_flat_param.numel() * (self.rank + 1) - 1  # inclusive
            self._init_shard_metadata(numel_padded, start, end)
            if orig_storage.size() > 0:
                orig_storage.resize_(0)
        if self._use_orig_params:
            self._use_sharded_views()
            self._use_sharded_grad_views()
=======
        if not self.uses_sharded_strategy:
            return
        flat_param = self.flat_param
        self.process_group = process_group
        self.rank = process_group.rank()
        self.world_size = process_group.size()
        assert (
            flat_param.storage_offset() == 0
        ), "The `FlatParameter` is not the sole occupant of its storage"
        orig_storage = flat_param.storage()
        local_shard, numel_padded = FlatParamHandle._get_shard(
            flat_param, self.rank, self.world_size
        )
        flat_param.set_(local_shard)  # type: ignore[call-overload]
        self._init_shard_metadata(local_shard.numel(), numel_padded, self.rank)
        if orig_storage.size() > 0:
            orig_storage.resize_(0)
>>>>>>> 25ecc488

    def _init_shard_metadata(
        self,
        numel_padded: int,
        start: int,
        end: int,
    ) -> None:
        """
        Initializes shard-related metadata for this rank's shard of the
        flattened parameter: ``_sharded_size``, ``_shard_param_offsets``,
        ``_shard_indices``, and ``_shard_numel_padded``.

        Args:
            numel_padded (int): Numel padded for this rank's sharded flattened
                parameter.
            start (int): Start index in the sharded flattened parameter
                assigned to this rank.
            end (int): End index (inclusive) in the sharded flattened parameter
                assigned to this rank. If this exceeds the sharded flattened
                parameter's numel, then it is truncated.

        Precondition: ``self.flat_param`` 's data is the sharded flattened
        parameter.
        """
        self.flat_param._sharded_size = self.flat_param.size()  # type: ignore[attr-defined]
        sharded_flat_param_numel = self.flat_param.numel()  # includes `numel_padded`
        p_assert(start >= 0 and start <= end, f"start: {start} end: {end}")
        p_assert(
            numel_padded <= sharded_flat_param_numel,
            f"numel_padded: {numel_padded} "
            f"sharded_flat_param_numel: {sharded_flat_param_numel}",
        )
        (
            self.flat_param._shard_param_offsets,  # type: ignore[attr-defined]
            self.flat_param._shard_indices,  # type: ignore[attr-defined]
        ) = self._get_shard_metadata(start, end)
        self.flat_param._shard_numel_padded = numel_padded  # type: ignore[attr-defined]

    def _get_shard_metadata(
        self,
        start: int,
        end: int,
    ) -> Tuple[Tuple[Tuple[int, int], ...], Tuple[int, int]]:
        """
        Computes the shard metadata based on ``start`` and ``end``, which give
        the closed interval of the unsharded flattened parameter specifying the
        shard.

        Args:
            start (int): Start index (in units of numel) of this rank's shard
                of the flattened parameter.
            end (int): End index (in units of numel and inclusive) of this
                rank's shard of the flattened parameter.

        Return:
            Tuple[Tuple[Tuple[int, int], ...], Tuple[int, int]]: See
            ``_shard_param_offsets`` and ``_shard_indices`` in
            :class:`FlatParameter` 's docstring.
        """
        flat_param_offsets = self._get_flat_param_offsets()
        # Indices of the original parameters in this rank's sharded flattened
        # parameter
        shard_param_indices_range = []  # elements will be consecutive
        # [start, end] offsets giving this rank's part of the flattened
        # original module parameter (which will be [0, `p.numel()`-1] for any
        # parameter that is not sharded across ranks)
        shard_param_offsets = []
        for i, (param_start, param_end) in enumerate(flat_param_offsets):
            if start > param_end or end < param_start:
                continue
            if start <= param_start:
                intra_param_start = 0
            else:
                intra_param_start = start - param_start
            intra_param_end = min(param_end, end) - param_start
            shard_param_indices_range.append(i)
            shard_param_offsets.append(
                (intra_param_start, intra_param_end)
            )  # both inclusive
        if len(shard_param_indices_range) == 0:
            shard_param_indices = (0, 0)
            assert len(shard_param_offsets) == 0
        else:
            shard_param_indices = (
                shard_param_indices_range[0],
                shard_param_indices_range[-1],
            )
            assert (
                len(shard_param_offsets)
                == shard_param_indices[-1] - shard_param_indices[0] + 1
            )
        return tuple(shard_param_offsets), shard_param_indices

    @staticmethod
    def _get_unpadded_shard(
        tensor: Tensor,
        rank: int,
        world_size: int,
    ) -> Tuple[Tensor, int]:
        """
        Returns the shard of ``tensor`` without any padding for the given
        ``rank`` and ``world_size`` and the numel to pad for that shard.

        If ``tensor`` is already flattened or may be viewed in the flattened
        shape (which is true in the expected usage), then this method does not
        allocate any new tensor memory.
        """
        chunks = torch.flatten(tensor).chunk(world_size)
        if len(chunks) < (rank + 1):
            # This rank gets an empty chunk fully padded with zeros since there
            # are not enough chunks across ranks
            chunk = chunks[0].new_empty(0)
        else:
            chunk = chunks[rank]
        numel_to_pad = chunks[0].numel() - chunk.numel()
        assert (
            numel_to_pad >= 0
        ), "Chunk's size should be at most the first chunk's size"
        return chunk, numel_to_pad

    @staticmethod
    def _get_shard(
        tensor: Tensor,
        rank: int,
        world_size: int,
    ) -> Tuple[Tensor, int]:
        """
        Returns the shard of ``tensor`` with padding for the given ``rank`` and
        ``world_size`` and the numel padded for that shard.

        This method allocates new memory (via :meth:`clone`) since the
        unsharded ``tensor`` may be deallocated after this method returns.
        """
        chunk, numel_to_pad = FlatParamHandle._get_unpadded_shard(
            tensor, rank, world_size
        )
        shard = chunk.clone()
        if numel_to_pad > 0:
            shard = F.pad(shard, [0, numel_to_pad])
        return shard, numel_to_pad

    @staticmethod
    def _get_sharded_size(tensor: Tensor, rank: int, world_size: int) -> torch.Size:
        """
        Returns the shape of ``tensor`` after sharding including padding. This
        requires ``tensor`` to have 1D shape and ensures that the returned
        shape is 1D.
        """
        assert len(tensor.shape) == 1, f"{tensor.shape}"
        unpadded_sharded_tensor, numel_to_pad = FlatParamHandle._get_unpadded_shard(
            tensor, rank, world_size
        )
        unpadded_sharded_size = unpadded_sharded_tensor.size()
        assert len(unpadded_sharded_size) == 1, f"{unpadded_sharded_size}"
        return torch.Size([unpadded_sharded_size[0] + numel_to_pad])

    def _get_flat_param_offsets(self) -> List[Tuple[int, int]]:
        """Returns [start, end] offsets of each original parameter's flattened
        data in the unsharded flattened parameter (without padding)."""
        cumulative_sum = list(accumulate(self.flat_param._numels))
        starts = [0] + cumulative_sum[:-1]
        ends = [end - 1 for end in cumulative_sum]  # inclusive
        param_offsets = list(zip(starts, ends))
        return param_offsets

    def shard_metadata(
        self,
    ) -> FlatParamShardMetadata:
        """Returns shard-related metadata specific to this rank's shard of the
        flattened parameter."""
        assert hasattr(self.flat_param, "_shard_indices") and hasattr(
            self.flat_param, "_shard_param_offsets"
        ), "Shard metadata has not been initialized"
        shard_param_start_index = self.flat_param._shard_indices[0]  # type: ignore[attr-defined]
        shard_param_end_index = self.flat_param._shard_indices[1]  # type: ignore[attr-defined]
        sl = (
            slice(shard_param_start_index, shard_param_end_index + 1)
            if shard_param_start_index <= shard_param_end_index
            else slice(0, 0)
        )
        return FlatParamShardMetadata(
            self.flat_param._prefixed_param_names[sl],
            self.flat_param._shapes[sl],
            self.flat_param._numels[sl],
            self.flat_param._shard_param_offsets[:],  # type: ignore[attr-defined]
        )

    ###################
    # UNSHARD/RESHARD #
    ###################
    def pre_unshard(self) -> bool:
        """
        Returns: ``False`` if this is a no-op and ``True`` otherwise.

        Postcondition: ``self.flat_param`` 's data is on the device for
        communication and is what should be all-gathered. This means that it
        matches the dtype of the expected unsharded parameter.
        """
        ret = False
<<<<<<< HEAD
        if self._registered_orig_params:
            # TODO (awgu): I am not sure if we want to enable this by default
            # for `use_orig_params=True` since there may be some CPU overhead.
            ret = ret or self._writeback_orig_params()
=======
>>>>>>> 25ecc488
        if (
            self.uses_sharded_strategy
            and not self._config.offload_params
            and not self.needs_unshard()
        ):
            pass  # no-op
        elif self._uses_param_mixed_precision and not self._force_full_precision:
            self._use_low_precision_shard()
            ret = True
        elif self._config.offload_params and self.flat_param.device != self.device:
            # NOTE: This creates a new tensor distinct from any attributes.
            self._flat_param_to(self.device, non_blocking=True)
            ret = True
        self._check_on_compute_device(self.flat_param)
        return ret

    def _use_low_precision_shard(self):
        """
        Allocates the low precision shard directly on the compute device and
        switches to using the low precision sharded flattened parameter.
        """
        self._check_low_precision_shard()
        flat_param = self.flat_param
        _alloc_storage(
            flat_param._mp_shard, flat_param._local_shard.size()  # type: ignore[attr-defined]
        )
        # `copy_()` implicitly casts to the low precision
        flat_param._mp_shard.copy_(  # type: ignore[attr-defined]
            flat_param._local_shard.to(  # type: ignore[attr-defined]
                self.device, non_blocking=True
            )
        )
        # Invariant: `_mp_shard` is always on the compute device.
        flat_param.data = flat_param._mp_shard  # type: ignore[attr-defined]

    def unshard(self):
        """
        Runs the unshard logic. This includes all-gathering the flattened
        parameter and switching to using the unsharded flattened parameter. If
        the handle does not need unsharding, then this only switches to using
        the unsharded flattened parameter. For ``NO_SHARD``, this is a no-op.

        If FSDP is in :meth:`summon_full_params` and the handle uses parameter
        mixed precision, then the parameter is forced to full precision.
        """
        if not self.needs_unshard():
            if self.uses_sharded_strategy:
                # The handle may have been resharded without freeing the padded
                # unsharded flattened parameter, in which case we need to
                # switch to using the unsharded parameter
                unsharded_flat_param = self._get_padded_unsharded_flat_param()
                self._use_unsharded_flat_param(unsharded_flat_param)
            return
        unsharded_flat_param = self._alloc_padded_unsharded_flat_param()
        self._all_gather_flat_param(unsharded_flat_param)

    def needs_unshard(self) -> bool:
        """Returns if the handle's flattened parameter needs to be unsharded."""
        if not self.uses_sharded_strategy:
            return False
        unsharded_flat_param = self._get_padded_unsharded_flat_param()
        already_unsharded = (
            unsharded_flat_param.storage().size() == unsharded_flat_param.numel()
        )
        return not already_unsharded

    def _alloc_padded_unsharded_flat_param(self):
        """
        Allocates the *padded* unsharded flattened parameter. The unpadded
        unsharded flattened parameter is always a view into the padded one.
        This padded parameter is saved to a different attribute on the
        ``FlatParameter`` depending on if we force full precision.
        """
        self._check_sharded_strategy()
        flat_param = self.flat_param
        unsharded_flat_param = self._get_padded_unsharded_flat_param()
        self._check_storage_freed(unsharded_flat_param)
        _alloc_storage(unsharded_flat_param, flat_param._padded_unsharded_size)  # type: ignore[attr-defined]
        return unsharded_flat_param

    def _get_padded_unsharded_flat_param(self) -> torch.Tensor:
        """
        Returns a reference to the padded unsharded flattened parameter
        depending on the calling context. This should only be called if using a
        sharded strategy.
        """
        self._check_sharded_strategy()
        flat_param = self.flat_param
        if self._force_full_precision:
            # When parameter mixed precision is enabled, we use a different
            # tensor as the all-gather destination to preserve the invariant
            # that  `_full_param_padded` is in the low precision
            unsharded_flat_param = flat_param._full_prec_full_param_padded  # type: ignore[attr-defined]
            p_assert(
                unsharded_flat_param.dtype != self._config.param_dtype,
                f"Expects full precision but got {self._config.param_dtype}",
            )
        else:
            unsharded_flat_param = flat_param._full_param_padded  # type: ignore[attr-defined]
        return unsharded_flat_param

    def _all_gather_flat_param(
        self,
        padded_unsharded_flat_param: Tensor,
    ) -> None:
        """
        All-gathers the handle's flattened parameter to the destination
        ``padded_unsharded_flat_param``, and switches to using the all-gathered
        tensor.
        """
        p_assert(
            hasattr(self, "process_group") and hasattr(self, "world_size"),
            "Expects a process group and world size to have been set via `shard()`",
        )
        sharded_flat_param = self.flat_param.data
        expected_numel = sharded_flat_param.numel() * self.world_size
        p_assert(
            padded_unsharded_flat_param.numel() == expected_numel,
            f"Expects {expected_numel} numel but got {padded_unsharded_flat_param.numel()}",
        )
        dist._all_gather_base(
            padded_unsharded_flat_param,
            sharded_flat_param,
            self.process_group,
        )
        self._use_unsharded_flat_param(padded_unsharded_flat_param)

    def _use_unsharded_flat_param(
        self,
        padded_unsharded_flat_param: torch.Tensor,
    ) -> None:
        """
        Switches to using the *unpadded* unsharded flattened parameter, which
        is a view into the *padded* unsharded flattened parameter.
        """
        unsharded_size = self.flat_param._unpadded_unsharded_size
        self.flat_param.data = padded_unsharded_flat_param[
            : unsharded_size.numel()
        ].view(unsharded_size)

    def post_unshard(self):
        """
        Runs the post-unshard logic. This includes freeing the low precision
        shard if needed.
        """
        if self._uses_param_mixed_precision and self.uses_sharded_strategy:
            self._free_low_precision_sharded_param()
        self._check_on_compute_device(self.flat_param)

    def _free_low_precision_sharded_param(self):
        """Frees the low precision sharded flattened parameter."""
        self._check_low_precision_shard()
        _free_storage(self.flat_param._mp_shard)  # type: ignore[attr-defined]

    def prepare_gradient(self):
        """
        Prepares the gradient for the backward computation by saving and
        clearing any existing sharded gradient in ``.grad`` to enable computing
        a new unsharded gradient.
        """
        p_assert(
            self._training_state
            in (HandleTrainingState.BACKWARD_PRE, HandleTrainingState.IDLE),
            "Expects to be in `BACKWARD_PRE` or `IDLE` (if prefetching)",
        )
        flat_param = self.flat_param
        if flat_param.grad is not None and (
            flat_param.grad.size() != flat_param._unpadded_unsharded_size
            or flat_param.grad.device != flat_param.device  # grad on CPU
        ):
            self._check_on_compute_device(self.flat_param)
            grad_offloaded = flat_param.grad.device != self.device
            p_assert(
                not grad_offloaded or self._config.offload_params,
                f"Expects the sharded gradient to be on {self.device} "
                f"but got {flat_param.grad.device}",
            )
            prev_iter_synced_gradients = (
                flat_param.grad.size()
                == flat_param._local_shard.size()  # type: ignore[attr-defined]
            )
            if prev_iter_synced_gradients:
                # TODO (awgu): Gradient accumulation outside `no_sync()`
                # does not work with CPU offloading. The issue should be
                # that, in the post-backward hook, we cannot do an addition
                # between a CPU tensor (the existing sharded gradient) and
                # a GPU tensor (the new sharded gradient).
                if not grad_offloaded:
                    flat_param._saved_grad_shard = flat_param.grad.data  # type: ignore[attr-defined]
            else:
                padded_unsharded_size = flat_param._padded_unsharded_size  # type: ignore[attr-defined]
                p_assert(
                    flat_param.grad.size() == padded_unsharded_size,
                    "Expects `.grad` to be the unsharded gradient in "
                    f"`no_sync()` with size {padded_unsharded_size} "
                    f"but got size {flat_param.grad.size()}",
                )
            flat_param.grad = None

    @contextlib.contextmanager
    def to_cpu(self):
        """
        Moves the unpadded unsharded flattened parameter to CPU while in the
        context and moves it back to the previous device upon exit. For now,
        this assumes the ``FlatParameter`` is the unpadded unsharded flattened
        parameter since (1) there is no reason to include the padding in the
        copy and (2) there is no use case for the sharded flattened parameter.

        Precondition: ``self.flat_param`` 's data is the unpadded unsharded
        flattened parameter on the compute device, and the handle uses a
        sharded strategy.
        Postcondition: Same as the precondition.
        """
        self._check_sharded_strategy()
        p_assert(
            self.flat_param.size() == self.flat_param._unpadded_unsharded_size,
            f"Expects size {self.flat_param._unpadded_unsharded_size} but got {self.flat_param.size()}",
        )
        self._check_on_compute_device(self.flat_param)
        # Check that the unpadded unsharded flattened parameter is a view into
        # the padded unsharded flattened parameter as expected
        # NOTE: This check is not strictly needed for correctness but is a
        # useful sanity check since the tensor should only be used internally.
        unpadded_storage_ptr = self.flat_param.storage().data_ptr()
        padded_storage_ptr = (
            self._get_padded_unsharded_flat_param().storage().data_ptr()
        )
        p_assert(
            unpadded_storage_ptr == padded_storage_ptr,
            "Expects the unpadded parameter to be a view into the padded parameter",
        )
        self._flat_param_to(torch.device("cpu"))
        self._free_unsharded_flat_param()
        try:
            yield
        finally:
            p_assert(
                self.flat_param.size() == self.flat_param._unpadded_unsharded_size,
                f"Expects size {self.flat_param._unpadded_unsharded_size} but got {self.flat_param.size()}",
            )
            padded_unsharded_flat_param = self._alloc_padded_unsharded_flat_param()
            # Copy from CPU to the compute device
            padded_unsharded_flat_param[: self.flat_param.numel()].copy_(
                self.flat_param
            )
            self._use_unsharded_flat_param(padded_unsharded_flat_param)

    def reshard(self, free_unsharded_flat_param: bool):
        """
        Runs the reshard logic. This includes freeing the unsharded flattened
        parameter if ``free_unsharded_flat_param`` and switching to using the
        sharded flattened parameter.
        """
        if free_unsharded_flat_param:
            self._free_unsharded_flat_param()
        self._use_sharded_flat_param()

    def post_reshard(self):
        """
        Runs the post-reshard logic. This includes freeing any memory that
        can now be freed given that the ``FlatParameter`` points to the full
        precision sharded flattened parameter.

        Precondition: ``self.flat_param`` 's data points to the full precision
        sharded flattened parameter.
        """
        # For `NO_SHARD`, `_mp_shard` is not freed in the post-unshard since
        # it is also the low precision *unsharded* flattened parameter. Hence,
        # we delay the free until the reshard.
        if (
            self._uses_param_mixed_precision
            and not self.uses_sharded_strategy
            and not self._force_full_precision  # did not use the low precision shard
        ):
            self._free_low_precision_sharded_param()

    def _free_unsharded_flat_param(self):
        """
        Frees the padded unsharded flattened parameter. The tensor to free
        depends on the calling context since the unshard may have forced full
        precision, in which case a different tensor is used.
        """
        self._check_sharded_strategy()
        unsharded_flat_param = self._get_padded_unsharded_flat_param()
        self._check_storage_allocated(unsharded_flat_param)
        self._check_on_compute_device(unsharded_flat_param)
        # Do not free the memory until all ops in the current stream finish
        unsharded_flat_param.record_stream(
            cast(torch._C.Stream, torch.cuda.current_stream())
        )
        _free_storage(unsharded_flat_param)

    def _use_sharded_flat_param(self) -> None:
        """Switches to using the sharded flattened parameter."""
        flat_param = self.flat_param
        if self._config.offload_params:
            device = flat_param._local_shard.device  # type: ignore[attr-defined]
            p_assert(
                device == torch.device("cpu"),
                f"Expects the local shard to be on CPU but got {device}",
            )
        flat_param.data = flat_param._local_shard  # type: ignore[attr-defined]

    #########
    # VIEWS #
    #########
    @staticmethod
    def _get_unflat_views(
        flat_param: FlatParameter,
        tensor: Optional[torch.Tensor] = None,
    ) -> Iterator[Tensor]:
        """
        Returns unflattened ``Tensor`` views into ``tensor`` if it is not
        ``None`` or ``flat_param`` otherwise, where the unflattening is based
        on ``flat_param`` 's metadata.

        In other words, to get views into the unsharded flattened parameter,
        pass ``tensor`` as ``None``, but to get views into tensor optimizer
        state, pass ``tensor`` as the optimizer state tensor.
        """
        if tensor is None:
            tensor = flat_param
        p_assert(
            tensor.numel() == flat_param._unpadded_unsharded_size.numel(),
            f"Expects {flat_param._unpadded_unsharded_size.numel()} numel but got "
            f"{tensor.numel()} numel",
        )
        views = (
<<<<<<< HEAD
            subtensor.view(shape)
            for (subtensor, shape) in zip(
=======
            tensor.view(shape)
            for (tensor, shape) in zip(
>>>>>>> 25ecc488
                torch.split(tensor, flat_param._numels, dim=0), flat_param._shapes  # type: ignore[arg-type]
            )
        )
        return views

<<<<<<< HEAD
    def _use_unsharded_views(self, as_params: bool) -> None:
=======
    def _unflatten(self, as_params: bool) -> None:
>>>>>>> 25ecc488
        """
        Unflattens the unsharded flattened parameter by setting the original
        module parameter variables to be views into it.

        Args:
            as_params (bool): If ``True``, then registers the original
                parameters as ``nn.Parameter`` s; if ``False``, then registers
                the original parameters only as ``Tensor`` s. ``False`` should
                be used during forward/backward computation and when hiding the
                original parameters from :meth:`nn.Module.named_parameters`.
        """
<<<<<<< HEAD
        self._check_unsharded()
        self._registered_orig_params = False
        views = self._get_unflat_views(self.flat_param)
        for i, (view, (param_name, module, _)) in enumerate(
            zip(views, self.flat_param._param_infos)
        ):
            if _flattener is not None:
                param_extension = self.flat_param._param_extensions[i]
                if param_extension is not None:
                    view = _flattener.post_unflatten_transform(view, param_extension)
            if hasattr(module, param_name):
                delattr(module, param_name)
            if self._use_orig_params and as_params:
                param = self.flat_param._params[i]  # type: ignore[index]
                setattr(module, param_name, param)
                param.data = view
            elif as_params:
                module.register_parameter(param_name, nn.Parameter(view))
            else:
                setattr(module, param_name, view)
        for i, (
=======
        views = self._get_unflat_views(self.flat_param)
        for view, (param_name, module, _) in zip(views, self.flat_param._param_infos):
            if hasattr(module, param_name):
                delattr(module, param_name)
            if as_params:
                module.register_parameter(param_name, nn.Parameter(view))
            else:
                setattr(module, param_name, view)
        for (
>>>>>>> 25ecc488
            param_name,
            module,
            _,
            prim_param_name,
            prim_module,
<<<<<<< HEAD
            prim_module_name,
        ) in enumerate(self.flat_param._shared_param_infos):
            if hasattr(module, param_name):
                delattr(module, param_name)
            p_assert(
                hasattr(prim_module, prim_param_name),
                f"Module {prim_module_name} is missing parameter {prim_param_name}",
            )
            prim_param: Union[Tensor, nn.Parameter] = getattr(
                prim_module, prim_param_name
            )
            p_assert(
                not as_params or isinstance(prim_param, nn.Parameter),
                f"as_params={as_params} type(prim_param)={type(prim_param)}",
            )
            if self._use_orig_params and as_params:
                shared_param = self.flat_param._shared_params[i]  # type: ignore[index]
                setattr(module, param_name, shared_param)
                shared_param.data = prim_param
            elif as_params:
                assert isinstance(prim_param, nn.Parameter)
                module.register_parameter(param_name, prim_param)
            else:
                setattr(module, param_name, prim_param)
=======
            _,
        ) in self.flat_param._shared_param_infos:
            if hasattr(module, param_name):
                delattr(module, param_name)
            assert hasattr(prim_module, prim_param_name)
            param: Union[Tensor, nn.Parameter] = getattr(prim_module, prim_param_name)
            if as_params:
                assert isinstance(param, nn.Parameter)
                module.register_parameter(param_name, param)
            else:
                setattr(module, param_name, param)
>>>>>>> 25ecc488

    @contextlib.contextmanager
    def unflatten_as_params(self) -> Generator:
        """
        Assumes the flattened parameter is unsharded. When in the context,
        unflattens the original parameters as ``nn.Parameter`` views into the
        flattened parameter, and after the context, restores the original
        parameters as ``Tensor`` views into the flattened parameter.
        """
<<<<<<< HEAD
        self._use_unsharded_views(as_params=True)
        try:
            yield
        finally:
            self._use_unsharded_views(as_params=False)

    @torch.no_grad()
    def _use_sharded_views(self):
        """
        Sets the original module parameter variables' data to be flattened
        views into the sharded flattened parameter.

        The views are kept as flattened to simplify the case where a parameter
        is sharded across ranks. Parameters whose data is not present in the
        sharded flattened parameter have their data set to a size-0 empty
        tensor. We do not delete them to ensure to preserve expected behaviors
        like model printability. Parameters whose data is present must preserve
        their variables to be passable to an optimizer.
        """
        self._check_sharded(self.flat_param)
        self._registered_orig_params = True
        start, end = self.flat_param._shard_indices  # type: ignore[attr-defined]
        offset = 0
        assert self.flat_param._params is not None
        for i, (param, (param_name, module, _)) in enumerate(
            zip(self.flat_param._params, self.flat_param._param_infos)
        ):
            setattr(module, param_name, param)
            in_sharded_flat_param = i >= start and i <= end
            if in_sharded_flat_param:
                param_start, param_end = self.flat_param._shard_param_offsets[i - start]  # type: ignore[attr-defined]
                numel_in_shard = param_end - param_start + 1
                param.data = self.flat_param[offset : offset + numel_in_shard]
                offset += numel_in_shard
            else:
                _free_storage(param)
                param.data = torch.empty(
                    0,
                    dtype=param.dtype,
                    device=self.flat_param.device,
                    requires_grad=False,
                )
        assert self.flat_param._shared_params is not None
        for i, (
            param,
            (param_name, module, _, prim_param_name, prim_module, _),
        ) in enumerate(
            zip(self.flat_param._shared_params, self.flat_param._shared_param_infos)
        ):
            setattr(module, param_name, param)
            prim_param = getattr(prim_module, prim_param_name)
            param.data = prim_param  # could be both empty and non-empty

    @torch.no_grad()
    def _use_sharded_grad_views(self):
        """
        Sets the original module parameter variables' gradients to be flattened
        views into the sharded flattened parameter's gradient. This is a no-op
        if there is no gradient.

        Parameters whose data is not present in the sharded flattened parameter
        and parameters with ``requires_grad=False`` have their gradients set to
        ``None``. Since the gradient variables do not need to be preserved,
        this method does not manipulate existing ``Tensor`` data directly and
        creates new ``Tensor`` variables instead.
        """
        self._check_sharded(self.flat_param)
        if self.flat_param.grad is None:
            return  # no-op
        self._check_sharded(self.flat_param.grad)
        start, end = self.flat_param._shard_indices  # type: ignore[attr-defined]
        offset = 0
        assert self.flat_param._params is not None
        for i, param in enumerate(self.flat_param._params):
            in_sharded_flat_param = i >= start and i <= end
            if in_sharded_flat_param:
                param_start, param_end = self.flat_param._shard_param_offsets[i - start]  # type: ignore[attr-defined]
                numel_in_shard = param_end - param_start + 1
                if param.requires_grad:
                    param.grad = self.flat_param.grad[offset : offset + numel_in_shard]
                else:
                    param.grad = None
                offset += numel_in_shard
            else:
                param.grad = None
        assert self.flat_param._shared_params is not None
        for i, (param, (_, _, _, prim_param_name, prim_module, _)) in enumerate(
            zip(self.flat_param._shared_params, self.flat_param._shared_param_infos)
        ):
            in_sharded_flat_param = hasattr(prim_module, prim_param_name)
            if in_sharded_flat_param and param.requires_grad:
                prim_param = getattr(prim_module, prim_param_name)
                param.grad = prim_param.grad  # share the same reference
            else:
                param.grad = None

    def _writeback_orig_params(self):
        """
        Iterates over the original parameters and writes back any parameters
        that changed storages (due to a non-inplace operator) to the handle's
        ``FlatParameter``.

        Raises:
            RuntimeError: An original parameter changes storages and no longer
            has the expected flattened shape.
        Returns: ``True`` if some writeback happened, and ``False`` otherwise.
        """
        self._check_sharded(self.flat_param)
        self._check_registered_orig_params()
        start, end = self.flat_param._shard_indices  # type: ignore[attr-defined]
        offset = 0
        assert self.flat_param._params is not None
        wroteback = False
        for i, param in enumerate(self.flat_param._params):
            in_sharded_flat_param = i >= start and i <= end
            if in_sharded_flat_param:
                param_start, param_end = self.flat_param._shard_param_offsets[i - start]  # type: ignore[attr-defined]
                numel_in_shard = param_end - param_start + 1
                needs_param_writeback = not _same_storage(param, self.flat_param)
                if needs_param_writeback:
                    # TODO (awgu): shall we relax this to just having the same
                    # numel? then we just flatten and writeback
                    expected_shape = torch.Size([numel_in_shard])
                    print(
                        f"[Rank {dist.get_rank()}] needs writeback; "
                        f"expected shape={expected_shape} shape={param.shape} "
                        f"expected device={self.flat_param.device} device={param.device}"
                    )
                    if param.shape != expected_shape:
                        raise RuntimeError(
                            "Cannot writeback when the parameter shape changes\n"
                            f"Expects {expected_shape} but got {param.shape}"
                        )
                    self.flat_param[offset : offset + numel_in_shard].copy_(param)
                    wroteback = True
                # TODO (awgu): writeback gradient
                # need to handle what if there is no flat param grad but there is param grad
                # -> allocate memory?
                # needs_grad_writeback = param.grad is not None and not self._same_storage(param.grad)
                offset += numel_in_shard
        return wroteback

    def _deregister_orig_params(self):
        for (param_name, module, _) in self.flat_param._param_infos:
            if hasattr(module, param_name):
                delattr(module, param_name)
        for (param_name, module, _, _, _, _) in self.flat_param._shared_param_infos:
            if hasattr(module, param_name):
                delattr(module, param_name)
=======
        self._unflatten(as_params=True)
        try:
            yield
        finally:
            self._unflatten(as_params=False)
>>>>>>> 25ecc488

    ###########
    # HELPERS #
    ###########
    def _flat_param_to(self, *args, **kwargs):
        """Wraps an in-place call to ``.to()`` for ``self.flat_param``."""
        self.flat_param.data = self.flat_param.to(*args, **kwargs)
        if self._registered_orig_params:
            flat_param = self.flat_param
            if (
                hasattr(flat_param, "_sharded_size")
                and flat_param.size() == flat_param._sharded_size  # type: ignore[attr-defined]
            ):
                self._use_sharded_views()

    def _get_modules(self) -> Set[nn.Module]:
        """Returns a :class:`set` of the modules whose parameters are included
        in this handle's flattened parameter."""
        return set(pi.module for pi in self.flat_param._param_infos).union(
            set(spi.module for spi in self.flat_param._shared_param_infos)
        )

    def parameter_module_names(self) -> Iterator[Tuple[str, str]]:
        shared_param_infos = [
            ParamInfo(param_name, module, module_name)
            for (
                param_name,
                module,
                module_name,
                _,
                _,
                _,
            ) in self.flat_param._shared_param_infos
        ]
        for param_name, _, module_name in chain(
            self.flat_param._param_infos, shared_param_infos
        ):
            yield (param_name, module_name)

    #######################
    # CHECKS & INVARIANTS #
    #######################
    def _check_sharded_strategy(self):
        p_assert(self.uses_sharded_strategy, "Expects sharded strategy")

    def _check_on_compute_device(self, tensor: Tensor):
        p_assert(
            tensor.device == self.device,
            f"Expects tensor to be on the compute device {self.device}",
        )

    @staticmethod
    def _check_storage_freed(tensor: Tensor):
        storage_size: int = tensor.storage().size()
        p_assert(
            storage_size == 0,
            f"Expects storage to be freed but got storage with size {storage_size}",
        )

    @staticmethod
    def _check_storage_allocated(tensor: Tensor):
        storage_size: int = tensor.storage().size()
        p_assert(storage_size > 0, "Expects storage to be allocated")

    def _check_low_precision_shard(self):
        p_assert(
            self._uses_param_mixed_precision,
            "Not using low precision for parameters",
        )
        p_assert(
            getattr(self.flat_param, "_mp_shard", None) is not None,
            "Expects `_mp_shard` to exist",
        )
        device = self.flat_param._mp_shard.device  # type: ignore[attr-defined]
        p_assert(
            device == self.device,
            f"Expects the low precision shard to be on {self.device} but got {device}",
        )

<<<<<<< HEAD
    def _check_unsharded(self):
        msg_prefix = "Expects the flattened parameter to be unsharded "
        p_assert(self.flat_param is not None, msg_prefix + "but got `None`")
        unsharded_size = self.flat_param._unpadded_unsharded_size
        p_assert(
            self.flat_param.size() == unsharded_size,
            msg_prefix + f"with size {unsharded_size} but got {self.flat_param.size()}",
        )

    def _check_sharded(self, tensor: torch.Tensor):
        msg_prefix = "Expects tensor to be sharded "
        p_assert(tensor is not None, msg_prefix + "but got `None`")
        sharded_size = self.flat_param._sharded_size  # type: ignore[attr-defined]
        p_assert(
            tensor.size() == sharded_size,
            msg_prefix + f"with size {sharded_size} but got {tensor.size()}",
        )

    def _check_registered_orig_params(self):
        p_assert(
            self._registered_orig_params, "Expects original parameters to be registered"
        )

=======
>>>>>>> 25ecc488
    ##############
    # PROPERTIES #
    ##############
    @property
    def uses_sharded_strategy(self) -> bool:
        return self._config.sharding_strategy != HandleShardingStrategy.NO_SHARD

    @property
    def _uses_param_mixed_precision(self) -> bool:
        return self._config.param_dtype is not None

    @property
    def _force_full_precision(self) -> bool:
        return (
            self._training_state == HandleTrainingState.SUMMON_FULL_PARAMS
            and self._uses_param_mixed_precision
        )<|MERGE_RESOLUTION|>--- conflicted
+++ resolved
@@ -3,10 +3,7 @@
 from enum import auto, Enum
 from itertools import accumulate, chain
 from typing import (
-<<<<<<< HEAD
     Any,
-=======
->>>>>>> 25ecc488
     cast,
     Dict,
     Generator,
@@ -26,7 +23,6 @@
 import torch.nn.functional as F
 from torch import Tensor
 
-<<<<<<< HEAD
 from ._utils import (
     _alloc_storage,
     _free_storage,
@@ -35,9 +31,6 @@
     p_assert,
 )
 
-=======
-from ._utils import _alloc_storage, _free_storage, p_assert
->>>>>>> 25ecc488
 
 __all__ = [
     "FlatParameter",
@@ -179,11 +172,8 @@
         _padded_unsharded_size (torch.Size): Unsharded flattened parameter's
             size with padding. This is only set for sharded strategies since
             they require padding for the all-gather.
-<<<<<<< HEAD
         _sharded_size (torch.Size): Sharded flattened parameter's size with
             padding. (We omit "padded" because there is no unpadded one.)
-=======
->>>>>>> 25ecc488
 
         _param_infos (Tuple[ParamInfo, ...]): Each parameter's parameter info
             entry; see :class:`ParamInfo`.
@@ -276,7 +266,6 @@
         self._shapes = tuple(shapes)
         self._prefixed_param_names = tuple(prefixed_param_names)
         self._shared_param_infos = tuple(shared_param_infos)
-<<<<<<< HEAD
         self._param_extensions = tuple(param_extensions)
         assert (params is None) == (shared_params is None)
         if params is not None:
@@ -288,15 +277,12 @@
             # Mark the original parameters to avoid flattening them into
             # another `FlatParameter` during recursive construction
             for param in chain(self._params, self._shared_params):
-                _set_flattened(param)
+                _set_fsdp_flattened(param)
         else:
             self._params = None
             self._shared_params = None
         self._unpadded_unsharded_size = self.size()
         _set_fsdp_flattened(self)
-=======
-        self._unpadded_unsharded_size = self.size()
->>>>>>> 25ecc488
 
 
 class FlatParamHandle:
@@ -315,7 +301,6 @@
             should be a non-CPU device. We refer to it as the compute device.
         config (HandleConfig): A config customizing the handle based on FSDP's
             available features.
-<<<<<<< HEAD
         use_orig_params (bool): If ``True``, then FSDP preserves the original
             parameter variables and returns them from ``named_parameters()``
             (e.g. to support different optimizer hyperparameters within one
@@ -329,8 +314,6 @@
             ``use_orig_params=False``, then this is always ``False``. If
             ``use_orig_params=True``, then this is ``True`` generally when the
             flattened parameter is sharded and ``False`` when it is unsharded.
-=======
->>>>>>> 25ecc488
     """
 
     ##################
@@ -342,34 +325,22 @@
         module: nn.Module,
         device: torch.device,
         config: HandleConfig,
-<<<<<<< HEAD
         use_orig_params: bool,
-=======
->>>>>>> 25ecc488
     ) -> None:
         super().__init__()
         self.device = device
         self._config = config
-<<<<<<< HEAD
         self._use_orig_params = use_orig_params
         self._registered_orig_params = False
         self._training_state = HandleTrainingState.IDLE
         self._init_flat_param(params, module, use_orig_params)
         self._use_unsharded_views(as_params=False)
-=======
-        self._training_state = HandleTrainingState.IDLE
-        self._init_flat_param(params, module)
-        self._unflatten(as_params=False)
->>>>>>> 25ecc488
 
     def _init_flat_param(
         self,
         params: Sequence[Optional[nn.Parameter]],
         module: nn.Module,
-<<<<<<< HEAD
         use_orig_params: bool,
-=======
->>>>>>> 25ecc488
     ) -> None:
         """
         Initializes the flattened parameter ``self.flat_param`` by flattening
@@ -428,7 +399,6 @@
                             "`FlatParameter` requires uniform dtype but got "
                             f"{dtype} and {param.dtype}"
                         )
-<<<<<<< HEAD
                     if dtype is None:
                         try:
                             is_floating_point = param.is_floating_point()
@@ -436,10 +406,6 @@
                             is_floating_point = True
                         if not is_floating_point:
                             raise ValueError("Integer parameters are unsupported")
-=======
-                    if dtype is None and not param.is_floating_point():
-                        raise ValueError("Integer parameters are unsupported")
->>>>>>> 25ecc488
                     if (
                         requires_grad is not None
                         and param.requires_grad != requires_grad
@@ -515,20 +481,15 @@
         unsharded flattened parameter's storage.
 
         Postcondition: ``self.flat_param`` is the sharded flattened parameter.
-<<<<<<< HEAD
         Shard metadata attributes are set for all sharding strategies.
         ``process_group``, ``rank``, and ``world_size`` attributes are set if
         using a sharded strategy.
-=======
-        ``process_group``, ``rank``, and ``world_size`` attributes are set.
->>>>>>> 25ecc488
 
         TODO (awgu): Once we retire ``FlattenParamsWrapper``, we should pass
         the process group directly to the ``FlatParamHandle`` constructor. For
         now, we decouple ``FlattenParamsWrapper` from a process group, but this
         makes the process-group-related attributes not necessarily defined.
         """
-<<<<<<< HEAD
         flat_param = self.flat_param
         if not self.uses_sharded_strategy:
             self._init_shard_metadata(0, 0, flat_param.numel() - 1)
@@ -552,25 +513,6 @@
         if self._use_orig_params:
             self._use_sharded_views()
             self._use_sharded_grad_views()
-=======
-        if not self.uses_sharded_strategy:
-            return
-        flat_param = self.flat_param
-        self.process_group = process_group
-        self.rank = process_group.rank()
-        self.world_size = process_group.size()
-        assert (
-            flat_param.storage_offset() == 0
-        ), "The `FlatParameter` is not the sole occupant of its storage"
-        orig_storage = flat_param.storage()
-        local_shard, numel_padded = FlatParamHandle._get_shard(
-            flat_param, self.rank, self.world_size
-        )
-        flat_param.set_(local_shard)  # type: ignore[call-overload]
-        self._init_shard_metadata(local_shard.numel(), numel_padded, self.rank)
-        if orig_storage.size() > 0:
-            orig_storage.resize_(0)
->>>>>>> 25ecc488
 
     def _init_shard_metadata(
         self,
@@ -770,13 +712,10 @@
         matches the dtype of the expected unsharded parameter.
         """
         ret = False
-<<<<<<< HEAD
         if self._registered_orig_params:
             # TODO (awgu): I am not sure if we want to enable this by default
             # for `use_orig_params=True` since there may be some CPU overhead.
             ret = ret or self._writeback_orig_params()
-=======
->>>>>>> 25ecc488
         if (
             self.uses_sharded_strategy
             and not self._config.offload_params
@@ -1105,23 +1044,14 @@
             f"{tensor.numel()} numel",
         )
         views = (
-<<<<<<< HEAD
             subtensor.view(shape)
             for (subtensor, shape) in zip(
-=======
-            tensor.view(shape)
-            for (tensor, shape) in zip(
->>>>>>> 25ecc488
                 torch.split(tensor, flat_param._numels, dim=0), flat_param._shapes  # type: ignore[arg-type]
             )
         )
         return views
 
-<<<<<<< HEAD
     def _use_unsharded_views(self, as_params: bool) -> None:
-=======
-    def _unflatten(self, as_params: bool) -> None:
->>>>>>> 25ecc488
         """
         Unflattens the unsharded flattened parameter by setting the original
         module parameter variables to be views into it.
@@ -1133,7 +1063,6 @@
                 be used during forward/backward computation and when hiding the
                 original parameters from :meth:`nn.Module.named_parameters`.
         """
-<<<<<<< HEAD
         self._check_unsharded()
         self._registered_orig_params = False
         views = self._get_unflat_views(self.flat_param)
@@ -1155,23 +1084,11 @@
             else:
                 setattr(module, param_name, view)
         for i, (
-=======
-        views = self._get_unflat_views(self.flat_param)
-        for view, (param_name, module, _) in zip(views, self.flat_param._param_infos):
-            if hasattr(module, param_name):
-                delattr(module, param_name)
-            if as_params:
-                module.register_parameter(param_name, nn.Parameter(view))
-            else:
-                setattr(module, param_name, view)
-        for (
->>>>>>> 25ecc488
             param_name,
             module,
             _,
             prim_param_name,
             prim_module,
-<<<<<<< HEAD
             prim_module_name,
         ) in enumerate(self.flat_param._shared_param_infos):
             if hasattr(module, param_name):
@@ -1196,19 +1113,6 @@
                 module.register_parameter(param_name, prim_param)
             else:
                 setattr(module, param_name, prim_param)
-=======
-            _,
-        ) in self.flat_param._shared_param_infos:
-            if hasattr(module, param_name):
-                delattr(module, param_name)
-            assert hasattr(prim_module, prim_param_name)
-            param: Union[Tensor, nn.Parameter] = getattr(prim_module, prim_param_name)
-            if as_params:
-                assert isinstance(param, nn.Parameter)
-                module.register_parameter(param_name, param)
-            else:
-                setattr(module, param_name, param)
->>>>>>> 25ecc488
 
     @contextlib.contextmanager
     def unflatten_as_params(self) -> Generator:
@@ -1218,7 +1122,6 @@
         flattened parameter, and after the context, restores the original
         parameters as ``Tensor`` views into the flattened parameter.
         """
-<<<<<<< HEAD
         self._use_unsharded_views(as_params=True)
         try:
             yield
@@ -1368,13 +1271,6 @@
         for (param_name, module, _, _, _, _) in self.flat_param._shared_param_infos:
             if hasattr(module, param_name):
                 delattr(module, param_name)
-=======
-        self._unflatten(as_params=True)
-        try:
-            yield
-        finally:
-            self._unflatten(as_params=False)
->>>>>>> 25ecc488
 
     ###########
     # HELPERS #
@@ -1454,7 +1350,6 @@
             f"Expects the low precision shard to be on {self.device} but got {device}",
         )
 
-<<<<<<< HEAD
     def _check_unsharded(self):
         msg_prefix = "Expects the flattened parameter to be unsharded "
         p_assert(self.flat_param is not None, msg_prefix + "but got `None`")
@@ -1478,8 +1373,6 @@
             self._registered_orig_params, "Expects original parameters to be registered"
         )
 
-=======
->>>>>>> 25ecc488
     ##############
     # PROPERTIES #
     ##############
