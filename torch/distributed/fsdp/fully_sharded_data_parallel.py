--- conflicted
+++ resolved
@@ -37,7 +37,12 @@
 )
 from torch.distributed.algorithms._comm_hooks import default_hooks, LOW_PRECISION_HOOKS
 from torch.distributed.distributed_c10d import _get_default_group
-<<<<<<< HEAD
+from torch.distributed.fsdp import (
+    BackwardPrefetch,
+    CPUOffload,
+    MixedPrecision,
+    ShardingStrategy,
+)
 from torch.distributed.fsdp._common_utils import (
     _get_param_to_unflat_param_names,
     clean_tensor_name,
@@ -59,16 +64,6 @@
     _move_module_to_device,
     _sync_module_states,
 )
-from torch.distributed.fsdp._public_utils import (
-=======
-from torch.distributed.fsdp import (
->>>>>>> 45032d1a
-    BackwardPrefetch,
-    CPUOffload,
-    MixedPrecision,
-    ShardingStrategy,
-)
-from torch.distributed.fsdp._common_utils import HandleTrainingState, TrainingState
 from torch.distributed.fsdp._runtime_utils import (
     _clear_grads_if_needed,
     _prepare_forward_inputs,
