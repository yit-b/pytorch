--- conflicted
+++ resolved
@@ -1105,47 +1105,8 @@
     r0_optim_state_keys: List[_OptimStateKey],
     optim_state_key_to_param_id: Dict[_OptimStateKey, int],
     param_id_to_param: List[nn.Parameter],
-<<<<<<< HEAD
     group: Optional[dist.ProcessGroup],
 ) -> None:
-=======
-    param_to_fqns: Dict[nn.Parameter, List[str]],
-    fqn_to_fsdp_param_info: Dict[str, FSDPParamInfo],
-) -> Tuple[Dict[int, _OptimStateKey], Dict[_OptimStateKey, int]]:
-    """
-    Construct the local mapping between the `_OptimStateKey` and parameter IDs
-    and broadcast rank 0's mapping. The return value will be only rank 0's
-    mapping.
-    """
-    rank = dist.get_rank(group)
-    optim_state_key_to_param_id: Dict[_OptimStateKey, int] = {}  # local
-    r0_param_id_to_optim_state_key: Dict[int, _OptimStateKey] = {}  # rank 0
-
-    for param_id, param in enumerate(param_id_to_param):
-        # Do not include parameters without state to avoid empty mappings
-        # just like in normal `torch.optim.Optimizer.state_dict()`
-        if param_id not in optim_state_dict["state"]:
-            continue
-        fqns = param_to_fqns[param]
-        is_fsdp_managed = isinstance(param, FlatParameter)
-        if is_fsdp_managed:
-            assert fqns[0] in fqn_to_fsdp_param_info
-        is_fsdp_managed = fqns[0] in fqn_to_fsdp_param_info
-        optim_state_key = _OptimStateKey(
-            unflat_param_names=tuple(fqns),
-            is_fsdp_managed=is_fsdp_managed,
-        )
-        if rank == 0:
-            r0_param_id_to_optim_state_key[param_id] = optim_state_key
-        optim_state_key_to_param_id[optim_state_key] = param_id
-    key_obj_list: List[Optional[Dict[int, _OptimStateKey]]] = (
-        [r0_param_id_to_optim_state_key] if rank == 0 else [None]
-    )
-    dist.broadcast_object_list(key_obj_list, src=0, group=group)
-    assert key_obj_list[0] is not None
-    r0_param_id_to_optim_state_key = key_obj_list[0]
-
->>>>>>> 58fb0f20
     # Ensure that all ranks have at least the optimizer states needed by
     # rank 0's optimizer
     missing_keys: List[_OptimStateKey] = []
@@ -1186,12 +1147,13 @@
     param_id_to_param: List[nn.Parameter],
     param_to_fqns: Dict[nn.Parameter, List[str]],
     fqn_to_fsdp_param_info: Dict[str, FSDPParamInfo],
-    merge_key: bool = False,
+    merge_keys: bool = False,
 ) -> Tuple[List[_OptimStateKey], Dict[_OptimStateKey, int]]:
     """
-    Construct the local mapping between the `_OptimStateKey` and parameter IDs
-    and all the `_OptimStateKey` across ranks. If merge_key is False, rank0
-    must ctonain all the `_OptimStateKey`, an exception will be raised otherwise.
+    Construct the local mapping between the ``_OptimStateKey`` and parameter IDs
+    and all the ``_OptimStateKey`` across ranks. If ``merge_keys`` is False, rank0
+    must contain all the ``_OptimStateKey``, an exception will be raised otherwise.
+    Note that ``merge_keys`` should equal to ``use_orig_params``.
     """
     rank = dist.get_rank(group)
     optim_state_key_to_param_id: Dict[_OptimStateKey, int] = {}  # local
@@ -1203,19 +1165,19 @@
         if param_id not in optim_state_dict["state"]:
             continue
         fqns = param_to_fqns[param]
-        is_fsdp_wrapped = isinstance(param, FlatParameter)
-        if is_fsdp_wrapped:
+        is_fsdp_managed = isinstance(param, FlatParameter)
+        if is_fsdp_managed:
             assert fqns[0] in fqn_to_fsdp_param_info
-        is_fsdp_wrapped = fqns[0] in fqn_to_fsdp_param_info
+        is_fsdp_managed = fqns[0] in fqn_to_fsdp_param_info
         optim_state_key = _OptimStateKey(
             unflat_param_names=tuple(fqns),
-            is_fsdp_wrapped=is_fsdp_wrapped,
-        )
-        if rank == 0 or merge_key:
+            is_fsdp_managed=is_fsdp_managed,
+        )
+        if rank == 0 or merge_keys:
             all_optim_state_keys.append(optim_state_key)
         optim_state_key_to_param_id[optim_state_key] = param_id
 
-    if merge_key:
+    if merge_keys:
         all_keys: List[List[_OptimStateKey]] = [
             [] for _ in range(dist.get_world_size(group))
         ]
@@ -1321,24 +1283,18 @@
         param_id_to_param,
         param_to_fqns,
         fqn_to_fsdp_param_info,
-        merge_key=use_orig_params,
+        merge_keys=use_orig_params,
     )
 
     # Iterate in rank 0's flattened parameter ID order to ensure aligned
     # all-gathers across ranks
-<<<<<<< HEAD
     for optim_state_key in all_optim_state_keys:
         param_id = optim_state_key_to_param_id.get(optim_state_key, -1)
-        assert param_id >= 0 or (optim_state_key.is_fsdp_wrapped and use_orig_params)
-        if optim_state_key.is_fsdp_wrapped:
-=======
-    for optim_state_key in param_id_to_optim_state_key.values():
-        param_id = optim_state_key_to_param_id[optim_state_key]
+        assert param_id >= 0 or (optim_state_key.is_fsdp_managed and use_orig_params)
         if optim_state_key.is_fsdp_managed:
             # If there are multiple unflat_param_names (not use_orig_params),
             # they share the same FSDPParamInfo. So the first unflat_param_name
             # is sufficient to fetch the FSDPParamInfo.
->>>>>>> 58fb0f20
             fqn = optim_state_key.unflat_param_names[0]
             fsdp_param_info = fqn_to_fsdp_param_info[fqn]
             if use_orig_params:
@@ -1384,13 +1340,6 @@
     return fsdp_osd
 
 
-<<<<<<< HEAD
-def _get_fqn_to_fsdp_param_info(
-    model: nn.Module, dedup_shared_fqns: Set[str]
-) -> Dict[str, FSDPParamInfo]:
-    """Construct the mapping from fqn to the corrsponding FSDPParamInfo."""
-
-=======
 def _get_fqn_to_fsdp_param_info(model: nn.Module) -> Dict[str, FSDPParamInfo]:
     """
     Construct the maaping from a param's fqn to its corresponding FSDPParamInfo
@@ -1398,7 +1347,7 @@
     shared parameter. So the keys in the mapping are guranteed to map to unique
     parameters.
     """
->>>>>>> 58fb0f20
+
     def module_fn(module, prefix, fqn_to_param_info):
         # TODO: make it work with composable API.
         if not isinstance(module, fsdp_file.FullyShardedDataParallel):
@@ -1440,7 +1389,7 @@
     """
     fsdp_state = fsdp_param_info.state
     flat_param = fsdp_param_info.flat_param
-    param_idx = fsdp_param_info.fqn_indices[fqn]
+    param_idx = fsdp_param_info.param_indices[fqn]
     if (
         fsdp_state.world_size == 1
         or fsdp_state.sharding_strategy == ShardingStrategy.NO_SHARD
@@ -1506,7 +1455,7 @@
         return {}
     fsdp_state = fsdp_param_info.state
     flat_param = fsdp_param_info.flat_param
-    param_idx = fsdp_param_info.fqn_indices[fqn]
+    param_idx = fsdp_param_info.param_indices[fqn]
 
     optim_state = _gather_state_dict(
         optim_state, cast(dist.ProcessGroup, fsdp_state.process_group)
