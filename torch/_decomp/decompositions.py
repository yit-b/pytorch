import functools
import operator
import sys
from enum import Enum
from functools import partial, reduce
from itertools import product
from typing import Callable, cast, Iterable, List, Optional, Tuple

import torch
import torch._prims_common as utils
import torch.nn.functional as F
from torch import Tensor
from torch._decomp import register_decomposition
from torch._prims_common import IntLike, NumberType, TensorLike, TensorSequenceType
from torch._prims_common.wrappers import _maybe_resize_out, _safe_copy_out, out_wrapper
from torch.utils._pytree import tree_flatten, tree_map
from torch.fx.experimental.symbolic_shapes import guard_int_hack_please_dont_use, sym_float, sym_int

DispatchKey = torch._C.DispatchKey  # type: ignore[attr-defined]

# None of these functions are publicly accessible; get at them
# from torch._decomps
__all__: List[str] = []

aten = torch.ops.aten


class Reduction(Enum):
    NONE = 0
    MEAN = 1
    SUM = 2


# This wraps a decomposition and performs various type promotion logic within it, depending on the strategy provided
# We're currently re-using ELEMENTWISE_TYPE_PROMOTION_KIND, although some of the usages are on non-elementwise ops
# Will need to validate the non-elementwise uses
def type_casts(
    f: Callable,
    type_promotion: utils.ELEMENTWISE_TYPE_PROMOTION_KIND,
    compute_dtype_only: bool = False,
):
    @functools.wraps(f)
    def inner(*args, **kwargs):
        flat_args = [
            x for x in tree_flatten((args, kwargs))[0] if isinstance(x, Tensor)
        ]
        computation_dtype, result_dtype = utils.elementwise_dtypes(
            *flat_args, type_promotion_kind=type_promotion
        )

        # TODO: pretty sure this is not quite right
        def increase_prec(x):
            if isinstance(x, Tensor):
                return x.to(computation_dtype)
            else:
                return x

        def decrease_prec(x):
            if isinstance(x, Tensor):
                return x.to(result_dtype)
            else:
                return x

        r = f(*tree_map(increase_prec, args), **tree_map(increase_prec, kwargs))
        if compute_dtype_only:
            return r
        else:
            return tree_map(decrease_prec, r)

    return inner


compute_only_pw_cast_for_opmath = partial(
    type_casts,
    type_promotion=utils.ELEMENTWISE_TYPE_PROMOTION_KIND.DEFAULT,
    compute_dtype_only=True,
)
pw_cast_for_opmath = partial(
    type_casts, type_promotion=utils.ELEMENTWISE_TYPE_PROMOTION_KIND.DEFAULT
)
reduction_complex_to_real = partial(
    type_casts, type_promotion=utils.ELEMENTWISE_TYPE_PROMOTION_KIND.COMPLEX_TO_FLOAT
)
pw_cast_for_int_to_real = partial(
    type_casts, type_promotion=utils.ELEMENTWISE_TYPE_PROMOTION_KIND.INT_TO_FLOAT
)

# This expands x until x.dim() == dim. Might be useful as an operator
def _unsqueeze_to_dim(x: Tensor, dim: int):
    for _ in range(dim - x.dim()):
        x = x.unsqueeze(-1)
    return x


@register_decomposition(aten.tanh_backward)
@pw_cast_for_opmath
def tanh_backward(out_grad: Tensor, y: Tensor):
    return out_grad * (1 - y * y).conj_physical()


@register_decomposition(aten.sigmoid_backward)
@pw_cast_for_opmath
def sigmoid_backward(out_grad: Tensor, y: Tensor):
    return out_grad * (y * (1 - y)).conj_physical()


@register_decomposition(aten.softplus_backward)
@pw_cast_for_opmath
def softplus_backward(out_grad: Tensor, x: Tensor, beta: float, threshold: float):
    z = (x * beta).exp()
    return torch.where((x * beta) > threshold, out_grad, out_grad * z / (z + 1.0))


@register_decomposition(aten.elu)
@pw_cast_for_opmath
def elu(
    self: Tensor, alpha: float = 1, scale: float = 1, input_scale: float = 1
) -> Tensor:
    negcoef = alpha * scale
    poscoef = scale
    negiptcoef = input_scale
    return torch.where(
        self > 0, self * poscoef, (torch.exp(self * negiptcoef) - 1) * negcoef
    )


@register_decomposition(aten.elu_backward)
@pw_cast_for_opmath
def elu_backward(
    grad_output: Tensor,
    alpha: float,
    scale: float,
    input_scale: float,
    is_result: bool,
    self_or_result: Tensor,
):
    negcoef = alpha * scale
    poscoef = scale
    negiptcoef = input_scale
    if is_result:
        return torch.where(
            self_or_result <= 0,
            grad_output * negiptcoef * (self_or_result + negcoef),
            self_or_result * poscoef,
        )
    else:
        return torch.where(
            self_or_result <= 0,
            grad_output * negiptcoef * negcoef * torch.exp(self_or_result * negiptcoef),
            grad_output * poscoef,
        )


@register_decomposition(aten.hardsigmoid)
@pw_cast_for_opmath
def hardsigmoid(self: Tensor) -> Tensor:
    return torch.clamp(torch.clamp(self + 3, min=0), max=6) / 6


@register_decomposition(aten.hardsigmoid_backward)
@pw_cast_for_opmath
def hardsigmoid_backward(grad_output: Tensor, self: Tensor):
    return torch.where(
        (self > -3.0) & (self < 3.0),
        grad_output * (1.0 / 6.0),
        0.0,
    )


@register_decomposition(aten.hardtanh_backward)
@pw_cast_for_opmath
def hardtanh_backward(
    grad_output: Tensor, self: Tensor, min_val: float, max_val: float
):
    return torch.where((self <= min_val) | (self >= max_val), 0.0, grad_output)


@register_decomposition(aten.hardshrink_backward)
@pw_cast_for_opmath
def hardshrink_backward(grad_out: Tensor, self: Tensor, lambd: float):
    return torch.where((self >= -lambd) & (self <= lambd), 0.0, grad_out)


@register_decomposition(aten.hardswish)
@pw_cast_for_opmath
def hardswish(self: Tensor) -> Tensor:
    return self * torch.clamp(torch.clamp(self + 3, min=0), max=6) / 6


@register_decomposition(aten.hardswish_backward)
@pw_cast_for_opmath
def hardswish_backward(grad_output: Tensor, self: Tensor) -> Tensor:
    return torch.where(
        self < -3,
        0.0,
        torch.where(self <= 3, grad_output * ((self / 3) + 0.5), grad_output),
    )


@register_decomposition(aten.threshold_backward)
@pw_cast_for_opmath
def threshold_backward(grad_output: Tensor, self: Tensor, threshold: float):
    return torch.where(self <= threshold, 0.0, grad_output)


@register_decomposition(aten.leaky_relu_backward)
@pw_cast_for_opmath
def leaky_relu_backward(
    grad_output: Tensor, self: Tensor, negative_slope: float, self_is_result: bool
):
    return torch.where(self > 0, grad_output, grad_output * negative_slope)


@register_decomposition(aten.gelu_backward)
@pw_cast_for_opmath
def gelu_backward(grad: Tensor, self: Tensor, approximate: str = "none"):
    M_SQRT2 = 1.41421356237309504880
    M_SQRT1_2 = 0.70710678118654752440
    M_2_SQRTPI = 1.12837916709551257390
    if approximate == "tanh":
        kBeta = M_SQRT2 * M_2_SQRTPI * 0.5
        kKappa = 0.044715
        x_sq = self * self
        x_cube = x_sq * self
        inner = kBeta * (self + kKappa * x_cube)
        tanh_inner = torch.tanh(inner)

        left = 0.5 * self
        right = 1 + tanh_inner

        left_derivative = 0.5 * right

        tanh_derivative = 1 - tanh_inner * tanh_inner
        inner_derivative = kBeta * (1 + 3 * kKappa * x_sq)
        right_derivative = left * tanh_derivative * inner_derivative

        return grad * (left_derivative + right_derivative)
    else:
        kAlpha = M_SQRT1_2
        kBeta = M_2_SQRTPI * M_SQRT1_2 * 0.5
        cdf = 0.5 * (1 + torch.erf(self * kAlpha))
        pdf = kBeta * torch.exp(self * self * -0.5)
        return grad * (cdf + self * pdf)


@register_decomposition(aten.mish_backward)
@pw_cast_for_opmath
def mish_backward(grad_output: Tensor, input: Tensor):
    input_tanh_softplus = torch.tanh(F.softplus(input))
    input_sigmoid = torch.sigmoid(input)
    out = input * input_sigmoid * (1 - input_tanh_softplus * input_tanh_softplus)
    return grad_output * (input_tanh_softplus + out)


@register_decomposition(aten.silu)
@pw_cast_for_opmath
def silu(self: Tensor) -> Tensor:
    return self * torch.sigmoid(self)


@register_decomposition(aten.silu_backward)
@pw_cast_for_opmath
def silu_backward(grad_output: Tensor, self: Tensor) -> Tensor:
    sigmoid = 1 / (1 + torch.exp(-self))
    return grad_output * sigmoid * (1 + self * (1 - sigmoid))


@register_decomposition(aten.softshrink_backward)
def softshrink_backward(grad_output: Tensor, self: Tensor, lambd: float) -> Tensor:
    return torch.where((self >= -lambd) & (self <= lambd), 0.0, grad_output)


@register_decomposition(aten.prelu_backward)
@pw_cast_for_opmath
def prelu_backward(
    grad_output: Tensor, self: Tensor, weight: Tensor
) -> Tuple[Tensor, Tensor]:
    # Logic is more complicated than I would like.  Basically, weight can either
    # be a scalar or a vector of size [C], and in the forward pass it's
    # broadcast against [N, C, ...]. So now, we need to do the corresponding
    # reduction, which is harder than we'd like...
    cur_weight = weight
    for _ in range(2, grad_output.dim()):
        cur_weight = cur_weight.unsqueeze(-1)
    input_grad = torch.where(self > 0, grad_output, cur_weight * grad_output)
    weight_grad_collector = torch.where(self > 0, 0.0, self * grad_output)
    out = weight_grad_collector.sum_to_size(cur_weight.shape)
    while out.dim() > weight.dim():
        out = out.squeeze(-1)
    return (input_grad, out)


@register_decomposition(aten.rrelu_with_noise_backward)
@pw_cast_for_opmath
def rrelu_with_noise_backward(
    grad_output: Tensor,
    self: Tensor,
    noise: Tensor,
    lower: float,
    upper: float,
    training: bool,
    self_is_result: bool,
) -> Tensor:
    if training and upper - lower > 1e-6:
        return grad_output.mul(noise)
    else:
        negative_slope = (lower + upper) / 2
        return aten.leaky_relu_backward(
            grad_output, self, negative_slope, self_is_result
        )


@register_decomposition(aten.log_sigmoid_backward)
@pw_cast_for_opmath
def log_sigmoid_backward(grad_output: Tensor, self: Tensor, buffer: Tensor) -> Tensor:
    in_negative = self < 0
    max_deriv = torch.where(in_negative, 1, 0)
    sign = torch.where(in_negative, 1, -1)
    z = torch.exp(-torch.abs(self))
    return grad_output * (max_deriv - sign * (z / (1 + z)))
    # CPU has a special formula that uses buffer, but disabled for convenience sake
    # return (max_deriv - sign * (buffer / (1 + buffer))) * grad_output


def apply_loss_reduction(loss: Tensor, reduction: int):
    if reduction == Reduction.MEAN.value:
        return torch.mean(loss)
    elif reduction == Reduction.SUM.value:
        return torch.sum(loss)
    else:
        return loss


def to_real_dtype(dtype: torch.dtype):
    if dtype == torch.complex32:
        return torch.float16
    elif dtype == torch.complex64:
        return torch.float32
    elif dtype == torch.complex128:
        return torch.float64


# TODO: None of these loss castings are quite correct, see
# https://github.com/pytorch/pytorch/issues/76870. Also, the ATen kernels
# perform the pointwise portion in opmath, but don't maintain it between the
# pointwise portion and the reduction


@register_decomposition(aten.mse_loss)
@pw_cast_for_opmath
def mse_loss(
    self: Tensor, target: Tensor, reduction: int = Reduction.MEAN.value
) -> Tensor:
    loss = (self - target) ** 2
    return apply_loss_reduction(loss, reduction)


@register_decomposition(aten.mse_loss_backward)
@pw_cast_for_opmath
def mse_loss_backward(
    grad_output: Tensor, input: Tensor, target: Tensor, reduction: int
):
    norm = 2.0 / input.numel() if reduction == Reduction.MEAN.value else 2.0
    return norm * (input - target) * grad_output


@register_decomposition(aten.huber_loss_backward.default)
@pw_cast_for_opmath
def huber_loss_backward(
    grad_output: Tensor, self: Tensor, target: Tensor, reduction: int, delta: float
):
    norm = 1.0 / self.numel() if reduction == Reduction.MEAN.value else 1.0
    x = self - target
    return torch.where(
        x < -delta,
        -norm * grad_output * delta,
        torch.where(x > delta, norm * grad_output * delta, norm * x * grad_output),
    )


# We cannot use @out_wrapper() here, because the output tensor is not named 'out', it's 'grad_input'
@register_decomposition(aten.huber_loss_backward.out)
@pw_cast_for_opmath
def huber_loss_backward_out(
    grad_output: Tensor,
    self: Tensor,
    target: Tensor,
    reduction: int,
    delta: float,
    grad_input: Tensor,
):
    result = huber_loss_backward(grad_output, self, target, reduction, delta)
    _maybe_resize_out(grad_input, result.shape)
    return _safe_copy_out(copy_from=result, copy_to=grad_input, exact_dtype=True)


def _nll_loss_backward(
    grad_output: Tensor,
    self: Tensor,
    target: Tensor,
    weight: Optional[Tensor],
    reduction: int,
    ignore_index: int,
    total_weight: Tensor,
) -> Tensor:
    channel_dim = 0 if self.dim() < 2 else 1
    if reduction == Reduction.MEAN.value:
        grad_output = grad_output / total_weight

    target = target.unsqueeze(channel_dim)
    grad_input = torch.zeros_like(self)
    grad_input = torch.scatter(grad_input, channel_dim, target, -1.0)

    if grad_input.dim() > grad_output.dim() > 0:
        grad_output = grad_output.unsqueeze(channel_dim)

    if weight is not None:
        new_shape = [1 for _ in range(self.dim())]
        new_shape[channel_dim] = weight.shape[0]
        weight = weight.reshape(new_shape)
        grad_output = grad_output * weight

    has_ignore_index = ignore_index >= 0
    if has_ignore_index:
        grad_output = torch.where(target != ignore_index, grad_output, 0)

    return grad_input * grad_output


@register_decomposition(aten.glu_backward)
@pw_cast_for_opmath
def glu_backward(grad_output: Tensor, self: Tensor, dim: int) -> Tensor:
    assert self.dim() > 0, "glu does not support 0-dimensional tensors"
    wrap_dim = utils.canonicalize_dim(self.dim(), dim)
    nIn = self.size(wrap_dim)
    assert (
        nIn % 2 == 0
    ), f"Halving dimension must be even, but dimension {wrap_dim} is size {nIn}"
    inputSize = nIn // 2
    firstHalf = self.narrow(wrap_dim, 0, inputSize)
    secondHalf = self.narrow(wrap_dim, inputSize, inputSize)
    gradInputFirstHalf = torch.sigmoid(secondHalf)
    gradInputSecondHalf = (
        (1.0 - gradInputFirstHalf) * gradInputFirstHalf * firstHalf * grad_output
    )
    gradInputFirstHalf = gradInputFirstHalf * grad_output
    return torch.cat([gradInputFirstHalf, gradInputSecondHalf], dim=wrap_dim)


@register_decomposition(aten.nll_loss_backward)
def nll_loss_backward(
    grad_output: Tensor,
    self: Tensor,
    target: Tensor,
    weight: Optional[Tensor],
    reduction: int,
    ignore_index: int,
    total_weight: Tensor,
) -> Tensor:
    assert 0 <= self.dim() <= 2, "input tensor should be 1D or 2D"
    assert (
        target.dim() <= 1
    ), "0D or 1D target tensor expected, multi-target not supported"

    no_batch_dim = self.dim() == 1 and target.dim() == 0
    assert no_batch_dim or (
        self.shape[0] == target.shape[0]
    ), f"size mismatch (got input: {self.shape}, target: {target.shape})"
    assert total_weight.numel() == 1, (
        "expected total_weight to be a single element tensor, got: ",
        f"{total_weight.shape} ({total_weight.numel()} elements)",
    )

    assert (
        weight is None or weight.numel() == self.shape[-1]
    ), "weight tensor should be defined either for all or no classes"

    if reduction == Reduction.NONE.value and self.dim() == 2:
        assert grad_output.dim() == 1 and grad_output.shape[0] == self.shape[0], (
            f"Expected a tensor of dimension 1 and tensor.size[0] == {self.shape[0]} but "
            f"got: dimension {grad_output.dim()} and tensor.size[0] == {grad_output.shape[0]}"
        )
    else:
        assert (
            grad_output.dim() <= 1 and grad_output.numel() == 1
        ), f"Expected a single element grad_output tensor, but got: {grad_output.shape}"

    return _nll_loss_backward(
        grad_output, self, target, weight, reduction, ignore_index, total_weight
    )


@register_decomposition(aten.nll_loss2d_backward)
def nll_loss2d_backward(
    grad_output: Tensor,
    self: Tensor,
    target: Tensor,
    weight: Optional[Tensor],
    reduction: int,
    ignore_index: int,
    total_weight: Tensor,
) -> Tensor:
    assert (
        self.dim() == 4
    ), f"only batches of spatial inputs supported (4D tensors), but got input of dimension: {self.dim()}"

    assert (
        target.dim() == 3
    ), f"only batches of spatial targets supported (3D tensors) but got targets of dimension: {target.dim()}"

    assert (
        self.shape[0] == target.shape[0]
        and self.shape[2] == target.shape[1]
        and self.shape[3] == target.shape[2]
    ), f"size mismatch (got input: {self.shape}, target: {target.shape}"

    assert total_weight.numel() == 1, (
        "expected total_weight to be a single element tensor, "
        f"got: {total_weight.shape} ( {total_weight.numel()}, elements)"
    )

    return _nll_loss_backward(
        grad_output, self, target, weight, reduction, ignore_index, total_weight
    )


@register_decomposition(aten.binary_cross_entropy)
@pw_cast_for_opmath
def binary_cross_entropy(
    self: Tensor,
    target: Tensor,
    weight: Optional[Tensor] = None,
    reduction: int = Reduction.MEAN.value,
) -> Tensor:
    # We cannot currently model this without introducing data-dependent control flow
    # TORCH_CHECK(
    #     (input_val >= 0) && (input_val <= 1),
    #     "all elements of input should be between 0 and 1"
    # )
    loss = (target - 1) * torch.maximum(
        torch.log(1 - self), self.new_full((), -100)
    ) - target * torch.maximum(torch.log(self), self.new_full((), -100))
    if weight is not None:
        loss = loss * weight
    return apply_loss_reduction(loss, reduction)


@register_decomposition(aten.binary_cross_entropy_backward)
@pw_cast_for_opmath
def binary_cross_entropy_backward(
    grad_output: Tensor,
    self: Tensor,
    target: Tensor,
    weight: Optional[Tensor] = None,
    reduction: int = Reduction.MEAN.value,
) -> Tensor:
    EPSILON = 1e-12
    result = grad_output * (self - target) / torch.clamp(self * (1 - self), min=EPSILON)
    if weight is not None:
        result = result * weight
    if reduction == Reduction.MEAN.value:
        result = result / self.numel()
    return result


@register_decomposition(aten.soft_margin_loss)
@out_wrapper()
@pw_cast_for_opmath
def soft_margin_loss(
    input: Tensor,
    target: Tensor,
    reduction: int = Reduction.MEAN.value,
) -> Tensor:
    loss = torch.log1p(torch.exp(-input * target))
    return apply_loss_reduction(loss, reduction)


@register_decomposition(aten.soft_margin_loss_backward)
@pw_cast_for_opmath
def soft_margin_loss_backward(
    grad_output: Tensor,
    self: Tensor,
    target: Tensor,
    reduction: int = Reduction.MEAN.value,
) -> Tensor:
    grad_input = target * grad_output * (torch.sigmoid(target * self) - 1)
    if reduction == Reduction.MEAN.value:
        grad_input = grad_input / self.numel()
    return grad_input


@register_decomposition(aten._euclidean_dist)
def _euclidean_dist(x1: Tensor, x2: Tensor) -> Tensor:
    x1_norm = x1.pow(2).sum(-1, True)
    x1_pad = torch.ones_like(x1_norm, memory_format=torch.contiguous_format)
    x2_norm = x2.pow(2).sum(-1, True)
    x2_pad = torch.ones_like(x2_norm, memory_format=torch.contiguous_format)
    x1_ = torch.cat([x1.mul(-2), x1_norm, x1_pad], -1)
    x2_ = torch.cat([x2, x2_pad, x2_norm], -1)
    result = x1_.matmul(x2_.mT)
    return result.clamp_min(0).sqrt()


@register_decomposition(aten.slice_backward)
def slice_backward(
    grad_output: Tensor,
    input_sizes: List[int],
    dim: int,
    start: int,
    end: int,
    step: int,
):
    grad_input = grad_output.new_zeros(input_sizes)
    return torch.slice_scatter(grad_input, grad_output, dim, start, end, step)


@register_decomposition(aten.slice.Tensor)
def slice_forward(
    # Tensor(a) self, int dim=0, SymInt? start=None, SymInt? end=None, SymInt step=1
    self: Tensor,
    dim: int = 0,
    start: Optional[int] = None,
    end: Optional[int] = None,
    step: int = 1,
):

    ndim = self.dim()
    if ndim == 0:
        raise RuntimeError("slice() cannot be applied to a 0-dim tensor.")
    dim = utils.canonicalize_dim(self.dim(), dim)
    sizes = list(self.size())
    strides = list(self.stride())

    if step <= 0:
        raise RuntimeError("slice step must be positive")

    start_val = start if start is not None else 0
    end_val = end if end is not None else sys.maxsize  # 2^63 – 1

    if start_val < 0:
        start_val += sizes[dim]

    if end_val < 0:
        end_val += sizes[dim]

    if start_val < 0:
        start_val = 0
    elif start_val >= sizes[dim]:
        start_val = sizes[dim]

    if end_val < start_val:
        end_val = start_val
    elif end_val >= sizes[dim]:
        end_val = sizes[dim]

    storage_offset = self.storage_offset() + start_val * strides[dim]
    len = end_val - start_val
    sizes[dim] = (len + step - 1) // step
    strides[dim] *= step

    if self.is_quantized:
        raise NotImplementedError(
            "Slice decomposition for quantized tensors aren't implemented"
        )
    else:
        return self.as_strided(sizes, strides, storage_offset)


@register_decomposition(aten.select_backward)
def select_backward(grad_output: Tensor, input_sizes: List[int], dim: int, index: int):
    grad_input = grad_output.new_zeros(input_sizes)
    return torch.select_scatter(grad_input, grad_output, dim, index)


@register_decomposition(aten.diagonal_backward)
def diagonal_backward(
    grad_output: Tensor, input_sizes: List[int], offset: int, dim1: int, dim2: int
):
    grad_input = grad_output.new_zeros(input_sizes)
    return torch.diagonal_scatter(grad_input, grad_output, offset, dim1, dim2)


def _cast_grad_to_input_dtype(
    grad_output: Tensor, grad_input: Tensor, input_dtype: torch.dtype
):
    if grad_output.dtype != input_dtype:
        grad_input = grad_input.to(input_dtype)
    return grad_input


@register_decomposition(aten._softmax_backward_data)
@compute_only_pw_cast_for_opmath
def _softmax_backward_data(
    grad_output: Tensor, output: Tensor, dim: int, input_dtype: torch.dtype
):
    new_grad_output = grad_output * output
    grad_input = new_grad_output - output * torch.sum(
        new_grad_output, dim=dim, keepdim=True
    )
    return _cast_grad_to_input_dtype(grad_output, grad_input, input_dtype)


@register_decomposition(aten._log_softmax_backward_data)
@compute_only_pw_cast_for_opmath
def _log_softmax_backward_data(
    grad_output: Tensor, output: Tensor, dim: int, input_dtype: torch.dtype
):
    grad_input = grad_output - torch.exp(output) * torch.sum(
        grad_output, dim=dim, keepdim=True
    )
    return _cast_grad_to_input_dtype(grad_output, grad_input, input_dtype)


def _im2col_col2im_indices_along_dim(
    input_d, kernel_d, dilation_d, padding_d, stride_d, device
):
    """Utility function to implement im2col and col2im"""
    blocks_d = input_d + padding_d * 2 - dilation_d * (kernel_d - 1)

    arange_kw = partial(torch.arange, dtype=torch.int64, device=device)

    # Stride kernel over input and find starting indices along dim d
    blocks_d_indices = arange_kw(0, blocks_d, stride_d).unsqueeze(0)

    # Apply dilation on kernel and find its indices along dim d
    kernel_grid = arange_kw(0, kernel_d * dilation_d, dilation_d).unsqueeze(-1)

    # Broadcast and add kernel staring positions (indices) with
    # kernel_grid along dim d, to get block indices along dim d
    return blocks_d_indices + kernel_grid


@register_decomposition(aten.im2col)
@out_wrapper()
@pw_cast_for_opmath
def im2col(
    input: Tensor,
    kernel_size: List[int],
    dilation: List[int],
    padding: List[int],
    stride: List[int],
) -> Tensor:
    utils.check(len(kernel_size) == 2, lambda: "im2col(): only 2D kernel supported")
    utils.check(len(dilation) == 2, lambda: "im2col(): only 2D dilation supported")
    utils.check(len(padding) == 2, lambda: "im2col(): only 2D padding supported")
    utils.check(len(stride) == 2, lambda: "im2col(): only 2D stride supported")

    def check_positive(param, param_name, strict=True):
        cond = all(p > 0 for p in param) if strict else all(p >= 0 for p in param)
        utils.check(
            cond, lambda: "{param_name} should be greater {'than' zero, but got {param}"
        )

    check_positive(kernel_size, "kernel_size")
    check_positive(dilation, "dilation")
    check_positive(dilation, "padding", strict=False)
    check_positive(stride, "stride")

    shape = input.shape
    ndim = len(shape)
    utils.check(
        ndim in (3, 4) and all(d != 0 for d in shape[-3:]),
        lambda: "Expected 3D or 4D (batch mode) tensor for input with possible 0 batch size "
        f"and non-zero dimensions, but got: {tuple(shape)}",
    )
    output_size = tuple(
        1 + (out + 2 * pad - dil * (ker - 1) - 1) // st
        for out, pad, dil, ker, st in zip(
            shape[-2:], padding, dilation, kernel_size, stride
        )
    )
    utils.check(
        all(c > 0 for c in output_size),
        lambda: f"Given an input with spacial size {tuple(shape[-2:])}, "
        f"kernel_size={kernel_size}, dilation={dilation}, "
        f"padding={padding}, stride={stride}, "
        "the calculated shape of the array of sliding blocks "
        f"is {output_size}, but its components must be at least one.",
    )
    batched_input = ndim == 4
    if not batched_input:
        input = input.unsqueeze(0)

    batch_dim, channel_dim, input_h, input_w = input.shape

    stride_h, stride_w = stride
    padding_h, padding_w = padding
    dilation_h, dilation_w = dilation
    kernel_h, kernel_w = kernel_size

    blocks_row_indices = _im2col_col2im_indices_along_dim(
        input_h, kernel_h, dilation_h, padding_h, stride_h, input.device
    )
    blocks_col_indices = _im2col_col2im_indices_along_dim(
        input_w, kernel_w, dilation_w, padding_w, stride_w, input.device
    )

    # Note that F.pad takes (padding_left, padding_right, padding_top, padding_bottom)
    # ugh
    padded_input = F.pad(input, (padding_w, padding_w, padding_h, padding_h))

    blocks_row_indices = blocks_row_indices.unsqueeze(-1).unsqueeze(-1)
    output = padded_input[:, :, blocks_row_indices, blocks_col_indices]
    output = output.permute(0, 1, 2, 4, 3, 5)
    num_blocks_row = blocks_row_indices.size(1)
    num_blocks_col = blocks_col_indices.size(1)
    output = output.reshape(
        batch_dim, channel_dim * kernel_h * kernel_w, num_blocks_row * num_blocks_col
    )

    if not batched_input:
        output = output.squeeze(0)
    return output


@register_decomposition(aten.col2im)
@out_wrapper()
@pw_cast_for_opmath
def col2im(
    input: Tensor,
    output_size: List[int],
    kernel_size: List[int],
    dilation: List[int],
    padding: List[int],
    stride: List[int],
) -> Tensor:
    utils.check(len(output_size) == 2, lambda: "only 2D output_size supported")
    utils.check(len(kernel_size) == 2, lambda: "only 2D kernel supported")
    utils.check(len(dilation) == 2, lambda: "only 2D dilation supported")
    utils.check(len(padding) == 2, lambda: "only 2D padding supported")
    utils.check(len(stride) == 2, lambda: "only 2D stride supported")

    def check_positive(param, param_name, strict=True):
        cond = all(p > 0 for p in param) if strict else all(p >= 0 for p in param)
        utils.check(
            cond, lambda: "{param_name} should be greater than zero, but got {param}"
        )

    check_positive(kernel_size, "kernel_size")
    check_positive(dilation, "dilation")
    check_positive(padding, "padding", strict=False)
    check_positive(stride, "stride")
    check_positive(output_size, "output_size")

    shape = input.shape
    ndim = len(shape)
    utils.check(
        ndim in (2, 3) and all(d != 0 for d in shape[-2:]),
        lambda: "Expected 2D or 3D (batch mode) tensor for input with possible 0 batch size "
        f"and non-zero dimensions, but got: {tuple(shape)}",
    )
    prod_kernel_size = kernel_size[0] * kernel_size[1]
    utils.check(
        shape[-2] % prod_kernel_size == 0,
        lambda: "Expected size of input's first non-batch dimension to be divisible by the "
        f"product of kernel_size, but got input.shape[-2] = {shape[-2]} and "
        f"kernel_size={kernel_size}",
    )
    col = [
        1 + (out + 2 * pad - dil * (ker - 1) - 1) // st
        for out, pad, dil, ker, st in zip(
            output_size, padding, dilation, kernel_size, stride
        )
    ]
    L = col[0] * col[1]
    utils.check(
        shape[-1] == L,
        lambda: f"Given output_size={output_size}, kernel_size={kernel_size}, "
        f"dilation={dilation}, padding={padding}, stride={stride}, "
        f"expected input.size(-1) to be {L} but got {shape[-1]}.",
    )
    utils.check(
        L > 0,
        lambda: f"Given output_size={output_size}, kernel_size={kernel_size}, "
        f"dilation={dilation}, padding={padding}, stride={stride}, "
        f"expected input.size(-1) to be {L} but got {shape[-1]}.",
    )
    batched_input = ndim == 3
    if not batched_input:
        input = input.unsqueeze(0)

    shape = input.shape

    out_h, out_w = output_size
    stride_h, stride_w = stride
    padding_h, padding_w = padding
    dilation_h, dilation_w = dilation
    kernel_h, kernel_w = kernel_size

    # col2im is defined as the backwards of im2col, so we differentiate its decomposition by hand
    input = input.reshape([shape[0], shape[1] // prod_kernel_size] + kernel_size + col)
    input = input.permute(0, 1, 2, 4, 3, 5)

    indices_row = _im2col_col2im_indices_along_dim(
        out_h, kernel_h, dilation_h, padding_h, stride_h, input.device
    )
    indices_row = _unsqueeze_to_dim(indices_row, 4)
    indices_col = _im2col_col2im_indices_along_dim(
        out_w, kernel_w, dilation_w, padding_w, stride_w, input.device
    )

    output_padded_size = [o + 2 * p for o, p in zip(output_size, padding)]
    output = input.new_zeros(
        [shape[0], shape[1] // prod(kernel_size)] + output_padded_size
    )
    idx = (None, None, indices_row, indices_col)
    output = torch.ops.aten.index_put(output, idx, input, accumulate=True)
    output = F.pad(output, (-padding_w, -padding_w, -padding_h, -padding_h))

    if not batched_input:
        output = output.squeeze(0)
    return output


@register_decomposition(aten.native_dropout_backward)
@pw_cast_for_opmath
def native_dropout_backward(grad_output: Tensor, mask: Tensor, scale: float):
    # According to the CUDA kernel implementation we should have this test;
    # but it seems to fail tests!
    # utils.check(mask.dtype == torch.bool, lambda: f"Mask should be Bool Scalar Type {mask.dtype}")
    r = (grad_output * (mask.type_as(grad_output) * scale)).clone(
        memory_format=utils.suggest_memory_format(grad_output))
    return r


@register_decomposition(aten.unfold_backward)
def unfold_backward(
    grad: Tensor, input_size: List[int], dimension: int, size: int, step: int
) -> Tensor:
    if len(input_size) == 0:
        return torch.squeeze_copy(grad, 0)
    dim = utils.canonicalize_dim(len(input_size), dimension)
    idx = torch.arange(input_size[dim], device=grad.device, dtype=torch.int32)
    idx = idx.unfold(0, size, step).flatten()
    grad = grad.movedim(-1, dim + 1).flatten(dim, dim + 1)
    # nb. At the moment this generates two kernels in triton
    # It could potentially be fused into one call to scatter_reduce,
    # in the case step <= size provided scatter_reduce generates 1 kernel
    grad_input = grad.new_zeros(input_size)
    return torch.index_add(grad_input, dim, idx, grad)


@register_decomposition(aten.logit_backward.default)
@pw_cast_for_opmath
def logit_backward(
    grad_output: Tensor, self: Tensor, eps: Optional[float] = None
) -> Tensor:
    if eps is not None:
        lo = eps
        hi = 1.0 - lo
        return torch.where(
            torch.logical_and(self >= lo, self <= hi),
            grad_output / (self * (1.0 - self)),
            0.0,
        )
    else:
        return torch.where(
            torch.logical_and(self >= 0.0, self <= 1.0),
            grad_output / (self * (1.0 - self)),
            self.new_full((), float("nan")),
        )


@register_decomposition(aten.native_dropout)
def native_dropout(input: Tensor, p: float, train: Optional[bool]):
    if train:
        bool_mask = torch.rand_like(input) > p
        res = bool_mask * input * float(1.0 / (1.0 - p))
        return (res, bool_mask)
    else:
        return (input, torch.ones_like(input, dtype=torch.bool))


@register_decomposition(aten._softmax)
@out_wrapper()
def _softmax(x: Tensor, dim: int, half_to_float: bool):
    # eager softmax returns a contiguous tensor. Ensure that decomp also returns
    # a contiguous tensor.
    x = x.contiguous()
    if half_to_float:
        assert x.dtype == torch.half
    computation_dtype, result_dtype = utils.elementwise_dtypes(
        x, type_promotion_kind=utils.ELEMENTWISE_TYPE_PROMOTION_KIND.DEFAULT
    )
    x = x.to(computation_dtype)
    x_max = torch.amax(x, dim, keepdim=True)
    unnormalized = torch.exp(x - x_max)
    result = unnormalized / torch.sum(unnormalized, dim, keepdim=True)
    if not half_to_float:
        result = result.to(result_dtype)
    return result


@register_decomposition(aten._log_softmax)
@out_wrapper()
def _log_softmax(x: Tensor, dim: int, half_to_float: bool):
    # eager log_softmax returns a contiguous tensor. Ensure that decomp also
    # returns a contiguous tensor.
    x = x.contiguous()
    if half_to_float:
        assert x.dtype == torch.half
    computation_dtype, result_dtype = utils.elementwise_dtypes(
        x, type_promotion_kind=utils.ELEMENTWISE_TYPE_PROMOTION_KIND.DEFAULT
    )
    x = x.to(computation_dtype)
    x_max = torch.amax(x, dim, keepdim=True)
    shifted = x - x_max
    shifted_logsumexp = torch.log(torch.sum(torch.exp(shifted), dim, keepdim=True))
    result = shifted - shifted_logsumexp
    if not half_to_float:
        result = result.to(result_dtype)
    return result


@register_decomposition(aten.rsub.Tensor)
def rsub_Tensor(self: Tensor, other: Tensor, alpha: float = 1) -> Tensor:
    return torch.sub(other, self, alpha=alpha)


@register_decomposition(aten.rsub.Scalar)
def rsub_Scalar(self: Tensor, other: float, alpha: float = 1) -> Tensor:
    return torch.sub(other, self, alpha=alpha)


@register_decomposition(aten.embedding)
def embedding(
    weight: Tensor,
    indices: Tensor,
    padding_idx: int = -1,
    scale_grad_by_freq: bool = False,
    sparse: bool = False,
) -> Tensor:
    assert weight.dim() == 2, "'weight' must be 2-D"
    # TODO: Assert not ported over yet
    #   auto indices_arg = TensorArg(indices, "indices", 1);
    #   checkScalarTypes("embedding", indices_arg, {kLong, kInt});

    if indices.dim() == 1:
        return weight.index_select(0, indices)

    size = list(indices.shape)
    for d in weight.shape[1:]:
        size.append(d)

    return weight.index_select(0, indices.reshape(-1)).view(size)


# TODO: Correct the type promotion semantics
@register_decomposition(aten.embedding_dense_backward)
def embedding_dense_backward(
    grad_output: Tensor,
    indices: Tensor,
    num_weights: int,
    padding_idx: int,
    scale_grad_by_freq: bool,
):
    numel = indices.numel()
    grad = grad_output.reshape(numel, grad_output.size(-1))
    grad_weight = grad_output.new_zeros((num_weights, grad_output.shape[-1]))
    indices_rank1 = indices.reshape(numel)
    if scale_grad_by_freq:
        counts = indices.new_zeros((num_weights,))
        ones = indices.new_ones((numel,))
        counts = counts.index_put([indices_rank1], ones, accumulate=True)
        grad_weights_scale = counts[indices_rank1]
        grad = grad / grad_weights_scale.unsqueeze(1)
    skip_padding = (indices_rank1 != padding_idx).unsqueeze(1)
    skip_padding = skip_padding.expand_as(grad)
    zero_grad = torch.full_like(grad, 0)
    return grad_weight.index_put(
        [indices_rank1], torch.where(skip_padding, grad, zero_grad), accumulate=True
    )


def prod(x: List[int]):
    r = 1
    for i in x:
        r *= i
    return r


@register_decomposition(aten.split_with_sizes, disable_meta=True)
def split_with_sizes(
    self: Tensor, split_sizes: List[int], dim: int = 0
) -> List[Tensor]:
    num_splits = len(split_sizes)
    splits = []
    start_idx = 0
    for i in range(num_splits):
        length = split_sizes[i]
        splits.append(self.narrow(dim, start_idx, length))
        start_idx += length
    return splits


@register_decomposition(aten.split.Tensor, disable_meta=True)
def split(self: Tensor, split_size: int, dim: int = 0) -> List[Tensor]:
    input_sizes = self.shape
    dim_size = input_sizes[dim]
    if split_size == 0:
        assert dim_size == 0
        return [self]
    chunks = (dim_size + split_size - 1) // split_size
    chunks = guard_int_hack_please_dont_use(chunks)
    split_sizes = [split_size for i in range(chunks)]
    split_sizes[-1] = split_size - (split_size * chunks - dim_size)
    return torch.split(self, split_sizes, dim)


# TODO: this doesn't appear to have enough precision in bfloat16
@register_decomposition(aten.addmm)
@out_wrapper()
@pw_cast_for_opmath
def addmm(self: Tensor, mat1: Tensor, mat2: Tensor, beta: int = 1, alpha: int = 1):
    if not self.is_floating_point() and not self.is_complex():
        beta = int(beta)
        alpha = int(alpha)
    out = alpha * torch.mm(mat1, mat2)
    if beta == 0:
        return out
    return beta * self + out


# This computes the mean and variance along the specifized normalization dims,
# then normalizes along those dims. Finally, it returns the mean and variance of
# the normalized dims. Note that it intentionally leaves outputs upcasted.
# Example:
# input: [2, 3, 4, 5], norm_dims: [1, 3]
# mean: [2, 1, 4, 1]
def normalize(input, norm_dims, eps):
    computation_dtype = utils.get_computation_dtype(input.dtype)
    input_acc = input.to(dtype=computation_dtype)
    biased_var = torch.var(input_acc, dim=norm_dims, unbiased=False, keepdim=True)
    mean = torch.mean(input_acc, dim=norm_dims, keepdim=True)
    rstd = torch.rsqrt(biased_var + eps)

    out = (input - mean) * rstd
    return out, mean, rstd


@register_decomposition(aten.native_group_norm.default, disable_meta=True)
def native_group_norm(
    input: Tensor,
    weight: Optional[Tensor],
    bias: Optional[Tensor],
    N: int,
    C: int,
    HxW: int,
    group: int,
    eps: float,
) -> Tuple[Tensor, Tensor, Tensor]:
    orig_shape = input.shape
    input = input.view(N, group, C // group, HxW)
    reduction_dims = [2, 3]
    out, mean, rstd = normalize(input, reduction_dims, eps)
    mean = _squeeze_multiple(mean, reduction_dims)
    rstd = _squeeze_multiple(rstd, reduction_dims)
    out = out.view(orig_shape)
    if weight is not None:
        weight = _unsqueeze_to_dim(weight, out.dim() - 1)
        out = out * weight
    if bias is not None:
        bias = _unsqueeze_to_dim(bias, out.dim() - 1)
        out = out + bias

    out = out.to(dtype=input.dtype)
    mean = mean.to(dtype=input.dtype)
    rstd = rstd.to(dtype=input.dtype)
    return (out, mean, rstd)


@register_decomposition(aten.native_group_norm_backward)
@pw_cast_for_opmath
def native_group_norm_backward(
    grad_output: Tensor,
    input: Tensor,
    mean: Tensor,
    rstd: Tensor,
    gamma: Optional[Tensor],
    N: int,
    C: int,
    HxW: int,
    group: int,
    output_mask: List[bool],
) -> Tuple[Optional[Tensor], Optional[Tensor], Optional[Tensor]]:
    utils.check_same_device(
        grad_output, input, mean, rstd, allow_cpu_scalar_tensors=False
    )
    utils.check_same_shape(input, grad_output, allow_cpu_scalar_tensors=False)
    utils.check_same_shape(mean, rstd, allow_cpu_scalar_tensors=False)
    utils.check(
        input.numel() == N * C * HxW,
        lambda: f"Expect input to have { N * C * HxW} elements",
    )
    utils.check(
        mean.shape == (N, group),
        lambda: f"Expect mean to have shape ({N}, {group}, but got {mean.shape}",
    )
    utils.check(
        gamma is None or gamma.numel() == C,
        lambda: f"Expect gamma to have {C} elements but got {gamma.numel() if gamma is not None else -1}",
    )

    cpg, _rem = divmod(C, group)
    utils.check(
        _rem == 0,
        lambda: f"Expect number of channels {C} to be evenly-divisible by number of groups {group}",
    )

    # Compute Internal gradients
    ds = torch.mul(grad_output, input).view(N, C, HxW).sum(dim=[2])
    db = grad_output.view(N, C, HxW).sum(dim=[2])

    d_input: Optional[Tensor] = None
    d_gamma: Optional[Tensor] = None
    d_bias: Optional[Tensor] = None
    if output_mask[0]:
        s = 1.0 / (HxW * cpg)
        if gamma is not None:
            ds_val = torch.mul(ds, gamma.unsqueeze(0)).reshape(N, group, cpg).sum(2)
            db_val = torch.mul(db, gamma.unsqueeze(0)).reshape(N, group, cpg).sum(2)
            c1 = torch.mul(
                rstd.unsqueeze(-1),
                gamma.reshape(1, group, cpg),
            )
        else:
            ds_val = ds.reshape(N, group, cpg).sum(2)
            db_val = db.reshape(N, group, cpg).sum(2)
            c1 = torch.mul(
                rstd.unsqueeze(-1),
                torch.ones((1, group, cpg), device=rstd.device),
            )
        c2 = (db_val * mean - ds_val) * rstd * rstd * rstd * s
        c3 = -c2 * mean - db_val * rstd * s

        c1 = c1.unsqueeze(-1)
        c2 = _unsqueeze_to_dim(c2, 4)
        c3 = _unsqueeze_to_dim(c3, 4)
        d_input = (
            torch.mul(grad_output.reshape(N, group, cpg, HxW), c1)
            + torch.mul(input.reshape(N, group, cpg, HxW), c2)
            + c3
        )
        d_input = d_input.reshape(input.shape).to(input.dtype)
    if output_mask[1]:
        d_gamma = (
            (
                (ds.view(N, group, cpg) - db.view(N, group, cpg) * mean.unsqueeze(-1))
                * rstd.unsqueeze(-1)
            )
            .sum(dim=[0])
            .reshape(C)
        )
    if output_mask[2]:
        d_bias = db.sum(dim=[0])

    return (d_input, d_gamma, d_bias)


def _maybe_cast(x: Optional[Tensor], dtype) -> Optional[Tensor]:
    if x is not None:
        return x.to(dtype)
    return x


# TODO: Take a closer look at the type promotion semantics
@register_decomposition(aten.native_layer_norm_backward)
def native_layer_norm_backward(
    grad_out: Tensor,
    input: Tensor,
    normalized_shape: List[int],
    mean: Tensor,
    rstd: Tensor,
    weight: Optional[Tensor],
    bias: Optional[Tensor],
    output_mask: List[bool],
) -> Tuple[Optional[Tensor], Optional[Tensor], Optional[Tensor]]:
    input_shape = input.shape
    input_ndim = input.dim()
    computation_dtype = utils.get_computation_dtype(input.dtype)
    grad_out_cast, input_cast, weight_cast, bias_cast = [
        x.to(computation_dtype).contiguous() if x is not None else x
        for x in (grad_out, input, weight, bias)
    ]
    assert grad_out_cast is not None

    axis = input_ndim - len(normalized_shape)
    inner_dims = input_shape[axis:]
    outer_dims = input_shape[:axis]
    inner_dim_indices: List[int] = []
    outer_dim_indices: List[int] = []
    for i in range(input_ndim):
        if i >= axis:
            inner_dim_indices.append(i)
        else:
            outer_dim_indices.append(i)

    N = prod(inner_dims)  # type: ignore[arg-type]
    M = prod(outer_dims)  # type: ignore[arg-type]
    if M <= 0 or N <= 0:
        return (
            input.new_zeros(input_shape) if output_mask[0] else None,
            input.new_zeros(input_shape[axis:]) if output_mask[1] else None,
            input.new_zeros(input_shape[axis:]) if output_mask[2] else None,
        )

    x_hat = (input_cast - mean) * rstd
    if weight_cast is not None:
        grad_x_hat = grad_out_cast * weight_cast
    else:
        grad_x_hat = grad_out_cast
    a = grad_x_hat * N
    b = torch.sum(grad_x_hat, inner_dim_indices, True)
    c1 = torch.mul(grad_x_hat, x_hat)
    c2 = torch.sum(c1, inner_dim_indices, True)
    c3 = torch.mul(x_hat, c2)

    inner = a - b - c3
    d_input: Optional[Tensor] = None
    d_weight: Optional[Tensor] = None
    d_bias: Optional[Tensor] = None
    if output_mask[0]:
        d_input = (rstd / N) * inner

    if output_mask[1] and weight_cast is not None:
        if len(outer_dim_indices) > 0:
            d_weight = torch.sum(grad_out_cast * x_hat, outer_dim_indices, False)
        else:
            d_weight = grad_out_cast * x_hat

    if output_mask[2] and bias_cast is not None:
        if len(outer_dim_indices) > 0:
            d_bias = torch.sum(grad_out_cast, outer_dim_indices, False)
        else:
            d_bias = grad_out_cast.clone()

    return (
        _maybe_cast(d_input, input.dtype),
        _maybe_cast(d_weight, input.dtype),
        _maybe_cast(d_bias, input.dtype),
    )


@register_decomposition(aten.native_batch_norm)
def native_batch_norm(
    input: Tensor,
    weight: Optional[Tensor],
    bias: Optional[Tensor],
    running_mean: Optional[Tensor],
    running_var: Optional[Tensor],
    training: bool,
    momentum: float,
    eps: float,
) -> Tuple[Tensor, Tensor, Tensor]:
    reduction_dims = [0] + list(range(2, input.dim()))
    computation_dtype = utils.get_computation_dtype(input.dtype)
    if training:
        output, mean, rstd = normalize(input, reduction_dims, eps)

        save_mean = _squeeze_multiple(mean, reduction_dims)
        save_rstd = _squeeze_multiple(rstd, reduction_dims)
        if running_mean is not None:
            running_mean.copy_(momentum * save_mean + (1 - momentum) * running_mean)
        if running_var is not None:
            n = input.numel() / input.shape[1]
            # This doesn't strictly match eager's numerics, which accumulates var sum and then directly applies the correction
            # But... that would require re-implementing var here, for negligible numerics gain on a tensor whose
            # numerics probably don't matter.
            unbiased_var = torch.var(input, reduction_dims, unbiased=False) * (
                n / (n - 1)
            )
            running_var.copy_(momentum * unbiased_var + (1 - momentum) * running_var)
    else:
        assert running_mean is not None and running_var is not None
        running_mean = running_mean.to(dtype=computation_dtype, copy=True)
        running_var = running_var.to(dtype=computation_dtype, copy=True)
        mean = running_mean
        invstd = 1 / (torch.sqrt(running_var + eps))
        # Very annoying inconsistency where CPU and CUDA give different shapes
        if input.device.type != "cpu":
            save_mean = running_mean
            save_rstd = invstd
        else:
            save_mean = input.new_zeros((0,))
            save_rstd = input.new_zeros((0,))
        mean = _unsqueeze_to_dim(mean, input.dim() - 1)
        invstd = _unsqueeze_to_dim(invstd, input.dim() - 1)
        output = (input - mean) * invstd

    if weight is None:
        weight = input.new_ones(())

    if bias is None:
        bias = input.new_zeros(())

    weight = _unsqueeze_to_dim(weight, input.dim() - 1)
    bias = _unsqueeze_to_dim(bias, input.dim() - 1)
    output = output * weight + bias
    if input.device.type == "cpu":
        save_mean = save_mean.to(dtype=input.dtype)
        save_rstd = save_rstd.to(dtype=input.dtype)
    return output.to(dtype=input.dtype), save_mean, save_rstd


@register_decomposition(aten._fused_dropout)
@pw_cast_for_opmath
def _fused_dropout_decomposition(input, p, generator=None):
    mask = (torch.rand_like(input) < p).to(dtype=torch.uint8)
    res = mask.type_as(input) * input * (1.0 / p)
    return (res, mask)


<<<<<<< HEAD
@register_decomposition(aten.xlogy.Tensor)
=======
@register_decomposition(aten._to_copy)
def _to_copy(
    x: Tensor,
    *,
    dtype: Optional[torch.dtype] = None,
    layout=None,
    device: Optional[torch.device] = None,
    pin_memory: bool = False,
    non_blocking: bool = False,
    memory_format: Optional[torch.memory_format] = None,
):
    assert not layout or layout == torch.strided, "TODO"
    assert not pin_memory, "TODO"
    assert device is not None or dtype is not None or memory_format is not None
    dtype_converted = False
    if device is not None and device != x.get_device():
        # avoid conversions on cpu
        if dtype is not None and device.type == "cpu":
            x = torch._prims.convert_element_type(x, dtype)
            dtype_converted = True
        x = torch._prims.device_put(x, device)
    if dtype is not None and not dtype_converted:
        x = torch._prims.convert_element_type(x, dtype)
    if memory_format is not None:  # no ref/prim for memory format
        out = torch.empty_like(x, memory_format=memory_format)
        out.copy_(x)
        return out  # type: ignore[call-overload]
    return x


>>>>>>> fc3beef5
@pw_cast_for_int_to_real
def xlogy(self: Tensor, other: Tensor) -> Tensor:
    return aten.where(
        aten.isnan(self),
        self,
        aten.where(
            self == aten.new_zeros(self, ()),
            aten.new_zeros(self, ()),
            self * aten.log(other),
        ),
    )


@register_decomposition(aten.var.correction)
@reduction_complex_to_real
def var_correction(
    x: Tensor,
    dim: Optional[List[int]],
    correction: Optional[int] = None,
    keepdim: bool = False,
):
    dims: List[int] = [] if dim is None else dim

    if x.is_complex():
        # For complex, calculate variance of real and imaginary components
        # separately then add to get overall variance.
        real_in = x.real
        var_real = torch.var(real_in, dims, correction=correction, keepdim=keepdim)
        imag_in = x.imag
        var_imag = torch.var(imag_in, dims, correction=correction, keepdim=keepdim)
        return var_real + var_imag

    if correction is None:
        correction = 1

    if len(dims) == 0:
        n = prod(x.shape)  # type: ignore[arg-type]
    else:
        n = 1
        for d in dims:
            n *= x.shape[d]

    mean = torch.mean(x, dims, True)
    sub = x - mean
    sq = sub * sub
    sum = torch.sum(sq, dims, keepdim)

    if correction:
        n = n - correction

    return sum / n


@register_decomposition(aten.std.correction)
@reduction_complex_to_real
def std_decomposition(
    x: Tensor,
    dim: Optional[List[int]],
    correction: Optional[int] = None,
    keepdim: bool = False,
):
    return torch.sqrt(torch.var(x, dim, correction=correction, keepdim=keepdim))


# Questionable decompositions
# This is only valid if we're running the graph without autograd, such as if the backward pass has been traced.
# Note that this decomposition causes issues with in-place ops
@register_decomposition([aten.detach, aten.lift, aten.lift_fresh], disable_meta=True)
def nop_decomposition(x):
    return aten.alias(x)


@register_decomposition(aten.cudnn_batch_norm)
def cudnn_batch_norm(
    input: Tensor,
    weight: Tensor,
    bias: Optional[Tensor],
    running_mean: Optional[Tensor],
    running_var: Optional[Tensor],
    training: bool,
    exponential_average_factor: float,
    epsilon: float,
):
    a, b, c = aten.native_batch_norm(
        input,
        weight,
        bias,
        running_mean,
        running_var,
        training,
        exponential_average_factor,
        epsilon,
    )
    # Cudnn return running mean and variance when training is True
    if training:
        return (a, b, c, input.new_zeros((0,), dtype=torch.uint8))
    return (
        a,
        weight.new_zeros((0,)),
        weight.new_zeros((0,)),
        input.new_zeros((0,), dtype=torch.uint8),
    )


def _broadcast_batch_norm_backward(x, broadcast_mask):
    for axis, mask in enumerate(broadcast_mask):
        if mask == 1 and not (axis < x.ndim and x.shape[axis] == broadcast_mask[axis]):
            x = x.unsqueeze(axis)
    return x


@register_decomposition(aten.native_batch_norm_backward)
def native_batch_norm_backward(
    grad_out: Tensor,
    input: Tensor,
    weight: Optional[Tensor],
    running_mean: Optional[Tensor],
    running_var: Optional[Tensor],
    save_mean: Optional[Tensor],
    save_invstd: Optional[Tensor],
    train: bool,
    eps: float,
    output_mask: List[bool],
) -> Tuple[Tensor, Optional[Tensor], Optional[Tensor]]:
    input_dtype = input.dtype
    computation_dtype = utils.get_computation_dtype(input.dtype)
    (
        grad_out_cast,
        input_cast,
        weight_cast,
        running_mean_cast,
        running_var_cast,
        save_mean_cast,
        save_invstd_cast,
    ) = [
        x.to(computation_dtype) if x is not None else x
        for x in (
            grad_out,
            input,
            weight,
            running_mean,
            running_var,
            save_mean,
            save_invstd,
        )
    ]
    input_shape = input.shape
    input_rank = input.dim()
    assert input_rank >= 2, "rank of the input must be at least 2"

    axis = 1
    num_features = prod(list(input_shape)) / input_shape[axis]
    mean = save_mean_cast
    invstd = save_invstd_cast
    if train:
        assert save_mean_cast is not None and save_invstd_cast is not None
    else:
        assert running_mean_cast is not None and running_var_cast is not None
        mean = running_mean_cast
        invstd = torch.rsqrt(running_var_cast + eps)

    broadcast_mask: List[int] = [1] * input_rank
    broadcast_mask[axis] = input_shape[axis]

    reduction_axes: List[int] = []
    for i in range(input_rank):
        if i != axis:
            reduction_axes.append(i)

    mean = _broadcast_batch_norm_backward(mean, broadcast_mask)  # type: ignore[arg-type]
    norm = 1.0 / num_features
    grad_output_sum = torch.sum(grad_out_cast, reduction_axes)  # type: ignore[arg-type]
    dot_p = torch.sum(grad_out_cast * (input_cast - mean), reduction_axes)  # type: ignore[operator]

    grad_mean = _broadcast_batch_norm_backward(grad_output_sum * norm, broadcast_mask)
    proj_scale = _broadcast_batch_norm_backward(torch.mul(dot_p * norm, invstd * invstd), broadcast_mask)  # type: ignore[operator]

    if weight_cast is None:
        grad_scale = _broadcast_batch_norm_backward(invstd, broadcast_mask) * 1.0  # type: ignore[arg-type]
    else:
        grad_scale = _broadcast_batch_norm_backward(
            invstd * weight_cast, broadcast_mask
        )

    if train:
        proj = (input_cast - mean) * proj_scale  # type: ignore[operator]
        grad_input = ((grad_out_cast - proj) - grad_mean) * grad_scale
    else:
        grad_input = grad_out_cast * grad_scale

    if output_mask[1]:
        grad_weight = dot_p * invstd
    else:
        grad_weight = None  # "None" doesn't work with vjp, should use zeros for vjp

    if output_mask[2]:
        grad_bias = grad_output_sum
    else:
        grad_bias = None  # "None" doesn't work with vjp, should use zeros for vjp

    return (
        grad_input.to(input_dtype),
        _maybe_cast(grad_weight, input_dtype),
        _maybe_cast(grad_bias, input_dtype),
    )


@register_decomposition(aten.cudnn_batch_norm_backward)
def cudnn_batch_norm_backward(
    input: Tensor,
    grad_output: Tensor,
    weight: Tensor,
    running_mean: Optional[Tensor],
    running_var: Optional[Tensor],
    save_mean: Optional[Tensor],
    save_var: Optional[Tensor],
    epsilon: float,
    reserveSpace: Tensor,
):
    return aten.native_batch_norm_backward(
        grad_output,
        input,
        weight,
        running_mean,
        running_var,
        save_mean,
        save_var,
        True,
        epsilon,
        [True, True, True],
    )


@register_decomposition(aten._adaptive_avg_pool2d, disable_meta=True)
@pw_cast_for_opmath
def adaptive_avg_pool2d(input: Tensor, output_size: Tuple[int, int]):
    # Preconditions
    device = input.device
    shape = input.shape
    ndim = len(shape)
    utils.check(
        ndim in (3, 4),
        lambda: f"adaptive_avg_pool2d(): Expected 3D or 4D tensor, but got {ndim}",
    )
    for d in input.shape[-2:]:
        utils.check(
            d != 0,
            lambda: "adaptive_avg_pool2d(): Expected input to have non-zero size for "
            f"non-batch dimensions, but input has shape {tuple(shape)}.",
        )

    # Optimisation (we should also do this in the kernel implementation)
    if shape[-2] % output_size[-2] == 0 and shape[-1] % output_size[-1] == 0:
        stride = tuple(i // o for i, o in zip(shape[-2:], output_size))
        kernel = tuple(
            i - (o - 1) * s for i, o, s in zip(shape[-2:], output_size, stride)
        )
        return torch.nn.functional.avg_pool2d(input, kernel, stride)

    def start_index(a, b, c):
        return torch.div(a * c, b, rounding_mode="trunc")

    def end_index(a, b, c):
        return torch.div((a + 1) * c + b - 1, b, rounding_mode="trunc")

    def compute_idx(in_size, out_size):
        orange = torch.arange(out_size, device=device, dtype=torch.int64)
        i0 = start_index(orange, out_size, in_size)
        # Let length = end_index - start_index, i.e. the length of the pooling kernels
        # length.max() can be computed analytically as follows:
        maxlength = in_size // out_size + 1
        in_size_mod = in_size % out_size
        # adaptive = True iff there are kernels with different lengths
        adaptive = not (in_size_mod == 0 or out_size % in_size_mod == 0)
        if adaptive:
            maxlength += 1
        elif in_size_mod == 0:
            maxlength -= 1

        range_max = torch.arange(maxlength, device=device, dtype=torch.int64)
        idx = i0.unsqueeze(-1) + range_max
        if adaptive:
            # Need to clamp to avoid accesing out-of-bounds memory
            # TODO make minimum accept scalars
            maxval = torch.scalar_tensor(
                in_size - 1, dtype=idx.dtype, device=idx.device
            )
            idx = torch.minimum(idx, maxval)

            # Compute the lenghts
            i1 = end_index(orange, out_size, in_size)
            length = i1 - i0
        else:
            length = maxlength
        return idx, length, range_max, adaptive

    # length is not None if it's constant, otherwise we'll need to compute it
    idxh, length_h, range_max_h, adaptive_h = compute_idx(shape[-2], output_size[-2])
    idxw, length_w, range_max_w, adaptive_w = compute_idx(shape[-1], output_size[-1])

    vals = input[..., _unsqueeze_to_dim(idxh, 4), idxw]
    # Shortcut for the simpler case
    if not adaptive_h and not adaptive_w:
        return torch.mean(vals, dim=(-3, -1))

    def maybe_mask(vals, length, range_max, adaptive, dim):
        if isinstance(length, IntLike):
            return vals, length
        else:
            # zero-out the things we didn't really want to select
            assert dim < 0
            # hack
            mask = range_max >= length.unsqueeze(-1)
            if dim == -2:
                mask = _unsqueeze_to_dim(mask, 4)
            vals = torch.masked_fill(vals, mask, 0.0)
            # Compute the length of each window
            length = _unsqueeze_to_dim(length, -dim)
            return vals, length

    vals, length_h = maybe_mask(
        vals, length_h, range_max_h, adaptive=adaptive_h, dim=-2
    )
    vals, length_w = maybe_mask(
        vals, length_w, range_max_w, adaptive=adaptive_w, dim=-1
    )

    # We unroll the sum as we assume that the kernels are going to be small
    ret = None
    for i, j in product(range(vals.shape[-3]), range(vals.shape[-1])):
        if ret is None:
            ret = vals[..., i, :, j]
        else:
            ret = ret + vals[..., i, :, j]
    return ret / (length_h * length_w)


@register_decomposition(aten.index_add_)
def index_add_(
    x: TensorLike,
    dim: int,
    index: TensorLike,
    tensor: TensorLike,
    *,
    alpha: NumberType = 1,
):
    dim = utils.canonicalize_dims(x.ndim, dim)
    utils.check(
        index.ndim <= 1,
        lambda: f"Index should have dimension 1 or 0 (got {index.ndim})",
    )
    if alpha != 1:
        python_type = utils.dtype_to_type(x.dtype)
        utils.check(
            python_type == bool
            or utils.is_weakly_lesser_type(type(alpha), python_type),
            lambda: f"alpha argument of type {type(alpha)} cannot be safely cast to type {python_type}!",
        )
        tensor = tensor * alpha
    idx = (None,) * dim + (index,)
    torch.ops.aten.index_put_(x, idx, tensor, accumulate=True)
    return x


def _squeeze_multiple(self: Tensor, dims: List[int]) -> Tensor:
    ndim = self.dim()
    wrapped_dims = utils.canonicalize_dims(ndim, dims)
    assert isinstance(wrapped_dims, tuple)
    for idx in range(ndim - 1, -1, -1):
        if idx in wrapped_dims:
            self = self.squeeze(idx)
    return self


@register_decomposition(aten.logsumexp.default)
@pw_cast_for_int_to_real
def logsumexp(self: Tensor, dim: List[int], keepdim: bool = False) -> Tensor:
    if self.numel() == 0:
        return torch.sum(torch.exp(self), dim, keepdim).log()
    maxes = torch.amax(self, dim, keepdim=True)
    maxes_squeezed = maxes if keepdim else _squeeze_multiple(maxes, dim)
    maxes_squeezed = torch.masked_fill(
        maxes_squeezed, maxes_squeezed.abs() == float("inf"), 0
    )
    result = torch.sum(torch.exp(self - maxes), dim, keepdim)
    return result.log().add(maxes_squeezed)


# nb: Should use acc_t, not op_math
@register_decomposition(aten.log_sigmoid_forward)
@out_wrapper("output", "buffer")
@pw_cast_for_opmath
def log_sigmoid_forward(self: Tensor) -> Tuple[Tensor, Tensor]:
    min = torch.minimum(self.new_zeros(()), self)
    z = torch.exp(-torch.abs(self))
    if self.is_cuda:
        buffer = self.new_zeros((0,))
    else:
        buffer = z
    return min - torch.log1p(z), buffer


@register_decomposition(aten.norm)
@out_wrapper()
@reduction_complex_to_real
def norm(
    self: Tensor,
    p: Optional[float] = None,
    dim: List[int] = None,
    keepdim: bool = False,
    dtype: Optional[torch.dtype] = None,
):
    if p is None:
        p = 2.0
    return torch.linalg.vector_norm(self, p, dim, keepdim, dtype=dtype)


@register_decomposition(torch.ops.aten.upsample_bilinear2d.vec)
@register_decomposition(torch.ops.aten.upsample_bilinear2d.vec, type="pre_autograd")
@pw_cast_for_opmath
def upsample_bilinear2d_vec(
    input: Tensor,
    output_size: Optional[List[int]],
    align_corners: bool,
    scale_factors: Optional[List[float]],
) -> Tensor:
    # get dimensions of original image
    n_batch, n_channels, in_h, in_w = input.shape

    if output_size is not None:
        out_h = sym_float(output_size[0])
        out_w = sym_float(output_size[1])
    elif scale_factors is not None:
        out_h = in_h * scale_factors[0]
        out_w = in_w * scale_factors[1]

    # Calculate horizontal and vertical scaling factor
    if out_h > 1:
        if align_corners:
            h_scale_factor = (in_h - 1) / (sym_int(out_h) - 1)
        else:
            h_scale_factor = in_h / out_h
    else:
        h_scale_factor = 0.0

    if out_w > 1:
        if align_corners:
            w_scale_factor = (in_w - 1) / (sym_int(out_w) - 1)
        else:
            w_scale_factor = in_w / out_w
    else:
        w_scale_factor = 0.0

    i = torch.arange(sym_int(out_h), dtype=input.dtype, device=input.device)
    j = torch.arange(sym_int(out_w), dtype=input.dtype, device=input.device)

    if align_corners:
        x = h_scale_factor * i
        y = w_scale_factor * j
    else:
        x = (h_scale_factor * (i + 0.5) - 0.5).clamp(min=0.0)
        y = (w_scale_factor * (j + 0.5) - 0.5).clamp(min=0.0)

    x_floor = torch.floor(x).to(torch.int64)
    x_ceil = torch.ceil(x).clamp(max=in_h - 1).to(torch.int64)
    y_floor = torch.floor(y).to(torch.int64)
    y_ceil = torch.ceil(y).clamp(max=in_w - 1).to(torch.int64)

    x_view = x.unsqueeze(1)
    x_floor_view = x_floor.unsqueeze(1)
    x_ceil_view = x_ceil.unsqueeze(1)

    v1 = input[:, :, x_floor_view, y_floor]
    v2 = input[:, :, x_ceil_view, y_floor]
    v3 = input[:, :, x_floor_view, y_ceil]
    v4 = input[:, :, x_ceil_view, y_ceil]

    xscale2 = x_view - x_floor_view
    xscale1 = 1.0 - xscale2

    yscale2 = y - y_floor
    yscale1 = 1.0 - yscale2

    q1 = torch.mul(v1, xscale1) + torch.mul(v2, xscale2)
    q2 = torch.mul(v3, xscale1) + torch.mul(v4, xscale2)
    result = torch.mul(q1, yscale1) + torch.mul(q2, yscale2)
    return result


# We should be applying decompositions after all transformations
@register_decomposition(aten.is_same_size.default)
def is_same_size(a: Tensor, b: Tensor) -> bool:
    return a.shape == b.shape


@register_decomposition([aten._reshape_alias, aten._unsafe_view], disable_meta=True)
def _reshape_alias(x, shape, *args):
    return aten.view(x, shape)


@register_decomposition(aten.nll_loss_forward)
def nll_loss_forward(
    self: Tensor,
    target: Tensor,
    weight: Optional[Tensor],
    reduction: int,
    ignore_index: int,
) -> Tuple[Tensor, Tensor]:
    assert self.dim() > 0 and self.dim() <= 2, "input tensor should be 1D or 2D"
    assert (
        target.dim() <= 1
    ), "0D or 1D target tensor expected, multi-target not supported"

    no_batch_dim = self.dim() == 1 and target.dim() == 0
    assert no_batch_dim or (
        self.shape[0] == target.shape[0]
    ), f"size mismatch (got input: {self.shape}, target: {target.shape})"

    n_classes = self.shape[-1]

    assert weight is None or (
        weight.dim() == 1 and weight.numel() == n_classes
    ), f"weight tensor should be defined either for all {n_classes} classes or no classes but got weight tensor of shape: {weight.shape}"  # noqa: B950

    # self can be [N, C] or [C]
    # target can be [N] or []

    n_dims = self.dim()
    channel_dim = 1
    if n_dims < 2:
        channel_dim = 0

    if weight is not None:
        w = weight.unsqueeze(0) if n_dims > 1 else weight
        self = self * w

    target_ = target.unsqueeze(channel_dim)
    # target can be [N, 1] or [1]

    result = -torch.gather(self, channel_dim, target_).squeeze(channel_dim)

    if ignore_index >= 0:
        result = torch.where(target != ignore_index, result, 0)

    if reduction == Reduction.NONE.value and n_dims > 1:
        total_weight = self.new_full((), 0.0)
        return result, total_weight

    if weight is not None:
        w = weight.unsqueeze(0).expand(self.shape) if n_dims > 1 else weight
        wsum = torch.gather(w, channel_dim, target_).squeeze(channel_dim)
        if ignore_index >= 0:
            wsum = torch.where(target != ignore_index, wsum, 0)
        total_weight = wsum.sum()
    elif ignore_index >= 0:
        total_weight = (target != ignore_index).sum().to(self)
    else:
        total_weight = self.new_full((), result.numel())

    if reduction == Reduction.SUM.value:
        result = result.sum()
    elif reduction == Reduction.MEAN.value:
        if weight is None:
            result = result.sum() / total_weight if ignore_index >= 0 else result.mean()
        else:
            result = result.sum() / total_weight

    return result, total_weight


# These are adapted from aten/src/ATen/native/UpSample.h, wich is based on
# https://en.wikipedia.org/wiki/Bicubic_interpolation#Bicubic_convolution_algorithm
def _upsample_cubic_convolution1(x: Tensor, A: float) -> Tensor:
    return ((A + 2) * x - (A + 3)) * x * x + 1


def _upsample_cubic_convolution2(x: Tensor, A: float) -> Tensor:
    return ((A * x - 5 * A) * x + 8 * A) * x - 4 * A


def _upsample_get_cubic_coefficients(t: Tensor) -> TensorSequenceType:
    A = -0.75
    return (
        _upsample_cubic_convolution2(t + 1.0, A),
        _upsample_cubic_convolution1(t, A),
        _upsample_cubic_convolution1(1.0 - t, A),
        _upsample_cubic_convolution2(2.0 - t, A),
    )


def _upsample_cubic_interp1d(coeffs: TensorSequenceType, ts: Tensor) -> Tensor:
    coeffs2 = _upsample_get_cubic_coefficients(ts)
    return _sum_tensors(c1 * c2 for (c1, c2) in zip(coeffs, coeffs2))


# Need this instead of just sum() to keep mypy happy
def _sum_tensors(ts: Iterable[Tensor]) -> Tensor:
    return reduce(torch.add, ts)


@register_decomposition(aten.grid_sampler_2d)
@pw_cast_for_opmath
def grid_sampler_2d(
    a: Tensor,
    grid: Tensor,
    interpolation_mode: int = 0,
    padding_mode: int = 0,
    align_corners: bool = False,
) -> Tensor:
    utils.check(
        interpolation_mode in (0, 1, 2),
        lambda: f"Invalid interpolation mode {interpolation_mode}",
    )
    utils.check(
        padding_mode in (0, 1, 2), lambda: f"Invalid padding mode {padding_mode}"
    )

    def unnormalize(coords: Tensor, size: int) -> Tensor:
        # Rescale coordinates from [-1, 1] to:
        #   [0, size - 1] if align_corners is True
        #   [-.5, size -.5] if align_corners is False
        mul = (size * 0.5 - 0.5) if align_corners else (size * 0.5)
        ofs = size * 0.5 - 0.5
        return coords * mul + ofs

    # Reflects coordinates until they fall between low and high (inclusive).
    # The bounds are passed as twice their value so that half-integer values
    # can be represented as ints.
    def reflect_coordinates(coords: Tensor, twice_low: int, twice_high: int) -> Tensor:
        if twice_low == twice_high:
            return torch.zeros_like(coords)
        coords_min = twice_low / 2
        coords_span = (twice_high - twice_low) / 2
        coords2 = (coords - coords_min).abs()
        extra = torch.fmod(coords2, coords_span)
        flips = (coords2 / coords_span).floor().to(dtype=torch.int8)
        return torch.where(
            flips & 1 == 0, extra + coords_min, coords_span + coords_min - extra
        )

    def compute_coordinates(coords: Tensor, size: int) -> Tensor:
        if padding_mode == 0:  # Zero
            return coords
        elif padding_mode == 1:  # Borders
            return torch.clamp(coords, 0, size - 1)
        else:  # padding_mode == 2, Reflection
            if align_corners:
                coords_reflected = reflect_coordinates(coords, 0, 2 * (size - 1))
            else:
                coords_reflected = reflect_coordinates(coords, -1, 2 * size - 1)
            return torch.clamp(coords_reflected, 0, size - 1)

    def compute_source_index(coords: Tensor, size: int) -> Tensor:
        coords_un = unnormalize(coords, size)
        return compute_coordinates(coords_un, size)

    N, C, iH, iW = a.shape
    _, oH, oW, _ = grid.shape

    def in_bounds_cond(xs: Tensor, ys: Tensor) -> Tensor:
        return torch.logical_and(
            0 <= xs, torch.logical_and(xs < iW, torch.logical_and(0 <= ys, ys < iH))
        )

    N_idx = torch.arange(N, device=a.device).view(N, 1, 1, 1)
    C_idx = torch.arange(C, device=a.device).view(1, C, 1, 1)

    def clip(xs: Tensor, ys: Tensor, ws: Tensor) -> TensorSequenceType:
        cond = in_bounds_cond(xs, ys)
        # To clip to inside valid coordinates, we map the coordinates
        # to (x, y) = (0, 0) and also set the weight to 0
        # We also change the shape of the tensor to the appropriate one for
        # broadcasting with N_idx, C_idx for the purposes of advanced indexing
        return tuple(
            torch.where(cond, t, 0).view(N, 1, oH, oW)
            for t in (xs.to(dtype=torch.int64), ys.to(dtype=torch.int64), ws)
        )

    def get_summand(ix: Tensor, iy: Tensor, w) -> Tensor:
        # Perform clipping, index into input tensor and multiply by weight
        idx_x, idx_y, w_ = clip(ix, iy, w)
        return a[N_idx, C_idx, idx_y, idx_x] * w_

    x = grid[..., 0]
    y = grid[..., 1]

    if interpolation_mode == 0:  # Bilinear
        ix = compute_source_index(x, iW)
        iy = compute_source_index(y, iH)

        ix_nw, iy_nw = ix.floor(), iy.floor()
        ix_ne, iy_ne = ix_nw + 1, iy_nw
        ix_sw, iy_sw = ix_nw, iy_nw + 1
        ix_se, iy_se = ix_ne, iy_sw

        w_nw = (ix_se - ix) * (iy_se - iy)
        w_ne = (ix - ix_sw) * (iy_sw - iy)
        w_sw = (ix_ne - ix) * (iy - iy_ne)
        w_se = (ix - ix_nw) * (iy - iy_nw)

        return _sum_tensors(
            get_summand(ix, iy, w)
            for (ix, iy, w) in (
                (ix_nw, iy_nw, w_nw),
                (ix_ne, iy_ne, w_ne),
                (ix_sw, iy_sw, w_sw),
                (ix_se, iy_se, w_se),
            )
        )
    elif interpolation_mode == 1:  # Nearest
        ix = compute_source_index(x, iW)
        iy = compute_source_index(y, iH)

        ix_nearest = ix.round()
        iy_nearest = iy.round()

        return get_summand(ix_nearest, iy_nearest, 1)
    else:  # interpolation_mode == 2, Bicubic
        ix = unnormalize(x, iW)
        iy = unnormalize(y, iH)

        ix_nw = ix.floor()
        iy_nw = iy.floor()

        tx = ix - ix_nw
        ty = iy - iy_nw

        def get_value_bounded(ix: Tensor, iy: Tensor) -> Tensor:
            x = compute_coordinates(ix, iW)
            y = compute_coordinates(iy, iH)
            return get_summand(x, y, 1)

        def get_coeff(ofs: int) -> Tensor:
            iy_ofs = iy_nw + (ofs - 1)
            cs = (
                get_value_bounded(ix_nw - 1, iy_ofs),
                get_value_bounded(ix_nw, iy_ofs),
                get_value_bounded(ix_nw + 1, iy_ofs),
                get_value_bounded(ix_nw + 2, iy_ofs),
            )
            return _upsample_cubic_interp1d(cs, tx.unsqueeze(1))

        coeffs = tuple((get_coeff(ofs) for ofs in range(4)))
        return _upsample_cubic_interp1d(coeffs, ty.unsqueeze(1))


@register_decomposition(aten.mv)
@out_wrapper()
@pw_cast_for_opmath
def mv(self, vec):
    utils.check(
        self.dim() == 2 and vec.dim() == 1,
        lambda: f"matrix @ vector expected, got {self.dim()}, {vec.dim()}",
    )
    utils.check(
        self.size(1) == vec.size(0),
        lambda: f"size mismatch, got {self.size(0)}x{self.size(1)},{vec.size(0)}",
    )
    return (self * vec).sum(dim=1)


@register_decomposition(aten.dot, disable_meta=True)
@out_wrapper()
@pw_cast_for_opmath
def dot(self, other):
    if self.is_complex():
        if self.is_conj():
            if other.is_conj():
                return torch.dot(self.conj(), other.conj()).conj()
            else:
                return torch.vdot(self.conj(), other)
        elif other.is_conj():
            return torch.vdot(other.conj(), self)

    utils.check(
        self.dim() == 1 and other.dim() == 1,
        lambda: f"1D tensors expected, but got {self.dim()}D and {other.dim()}D tensors",
    )
    utils.check(
        self.dtype == other.dtype,
        lambda: f"dot : expected both vectors to have same dtype, but found {self.dtype} and {other.dtype}",
    )

    def numel_error():
        return (
            f"inconsistent tensor size, expected tensor [{self.numel()}] and src [{other.numel()}] to have the"
            f"same number of elements, but got {self.numel()} and {other.numel()} elements respectively"
        )

    utils.check(self.numel() == other.numel(), numel_error)

    return (self * other).sum()


@register_decomposition(aten.binary_cross_entropy_with_logits)
def binary_cross_entropy_with_logits(
    self, target, weight=None, pos_weight=None, reduction=Reduction.MEAN.value
):
    max_val = (-self).clamp_min(0)
    if pos_weight is not None:
        log_weight = (pos_weight - 1) * target + 1
        loss = (1 - target) * self + log_weight * (
            ((-max_val).exp() + (-self - max_val).exp()).log() + max_val
        )
    else:
        loss = (
            (1 - target) * self
            + max_val
            + ((-max_val).exp() + (-self - max_val).exp()).log()
        )

    if weight is not None:
        loss = loss * weight

    return apply_loss_reduction(loss, reduction)


def should_fold(tensor1: torch.Tensor, dim_tensor2: int) -> bool:
    dim_tensor1 = tensor1.ndim
    if dim_tensor1 >= 3 and (dim_tensor2 == 1 or dim_tensor2 == 2):
        t1_sizes_ptr = tensor1.shape
        t1_strides = tensor1.stride()
        if (
            dim_tensor1 == 3
            and dim_tensor2 == 2
            and t1_strides[-1] != 1
            and t1_strides[0] == t1_sizes_ptr[1] * t1_sizes_ptr[2]
        ):
            # First dim is slowest moving, and then the following two dims are
            # transposed. This can happen for example by permute(0, 2, 1).
            # First 2 dims could be folded to use mm but would require permutation
            # with actual data movement, which can be instead handled by BMM with each
            # GEMM transposed.
            # This can be generalized to a tensor with dim X + Y + Z where X, Y, and Z
            # dims are contiguous, Y dims and Z dims are transposed, and X, Y, Z > 0.
            # For example, this can happen by permute(0, 1, 5, 2, 3, 4), where X = 2,
            # Y = 3, and Z = 1.
            return False
        else:
            return True
    else:
        return False


@torch.ops.aten.matmul.default.py_impl(DispatchKey.CompositeImplicitAutograd)
def matmul(tensor1, tensor2):
    dim_tensor1 = tensor1.dim()
    dim_tensor2 = tensor2.dim()
    assert dim_tensor1 != 0 and dim_tensor2 != 0
    if dim_tensor1 == 1 and dim_tensor2 == 1:
        return torch.dot(tensor1, tensor2)
    elif dim_tensor1 == 2 and dim_tensor2 == 1:
        return torch.mv(tensor1, tensor2)
    elif dim_tensor1 == 1 and dim_tensor2 == 2:
        return torch.squeeze(torch.mm(torch.unsqueeze(tensor1, 0), tensor2), 0)
    elif dim_tensor1 == 2 and dim_tensor2 == 2:
        # if tensor1.shape[1] != tensor2.shape[0]:
        #     breakpoint()
        return torch.mm(tensor1, tensor2)
    elif should_fold(tensor1, dim_tensor2) or should_fold(tensor2, dim_tensor1):
        # NB: Much of this was written with Copilot! (although still had to fix a bunch of issues)

        # dim_tensor1 >=3 && (dim_tensor2 == 1 || dim_tensor2 == 2) ||
        # dim_tensor2 >=3 && (dim_tensor1 == 1 || dim_tensor1 == 2)
        # and some condition on the strides is fulfilled

        # optimization: use mm instead of bmm by folding the batch of the larger tensor
        # into its leading matrix dimension
        transpose = dim_tensor2 > dim_tensor1
        t1 = tensor2.mT if transpose else tensor1
        t2 = (
            tensor2 if not transpose else (tensor1.t() if dim_tensor1 == 2 else tensor1)
        )
        # Invariant: t1.dim() >= 3 && (t2.dim() == 1 || t2.dim() == 2)
        #            and t1 and t2 are matmul-compatible

        # Why not t1.view(-1, sizes_1[-1])?
        # If the last dim is 0, then view(-1, 0) won't work because the -1 becomes ambiguous.
        # This can happen in e.g. [3, 5, 0] @ [0, 0].
        sizes_1 = t1.shape
        output_shape = list(sizes_1[:-1])
        folded_dim1 = reduce(operator.mul, output_shape)

        # Readjust output_shape if we are multiplying by a matrix
        t2_is_matrix = t2.dim() == 2
        if t2_is_matrix:
            output_shape.append(t2.shape[1])
        # HACK: We need reshape with symint support
        t1 = t1.contiguous()
        t1_folded = t1.view(folded_dim1, sizes_1[-1])
        if t2_is_matrix:
            # FIXME This path always does an unnecessary copy when transpose == True as the returned
            # result from BLAS is already C-transposed
            output = t1_folded.mm(t2).view(output_shape)
            return output.mT.contiguous() if transpose else output
        else:
            return t1_folded.mv(t2).view(output_shape)

    elif dim_tensor1 >= 1 and dim_tensor2 >= 1:
        # We are multiplying b1 x n x m1 by x2 x m2 x p (where b1 can be a list);
        # we track m1 vs m2 separately even though they must match for nicer error messages
        n = tensor1.size(-2) if dim_tensor1 > 1 else 1
        m1 = tensor1.size(-1)
        batch_tensor1 = tensor1.shape[:-2]
        m2 = tensor2.size(-2) if dim_tensor2 > 1 else tensor2.size(-1)
        p = tensor2.size(-1) if dim_tensor2 > 1 else 1
        batch_tensor2: List[int] = []
        # TODO: handling of slice
        for i in range(dim_tensor2 - 2):
            batch_tensor2.append(tensor2.size(i))

        # expand the batch portion (i.e. cut off matrix dimensions and expand rest)
        expand_batch_portion = list(
            torch.broadcast_shapes(batch_tensor1, batch_tensor2)
        )

        tensor1_expand_size = expand_batch_portion + [n, m1]
        tensor2_expand_size = expand_batch_portion + [m2, p]

        expand_batch_product = prod(expand_batch_portion)

        # HACK: We need reshape with symint support
        tensor1_expanded = (
            tensor1.expand(tensor1_expand_size)
            .contiguous()
            .view(expand_batch_product, n, m1)
        )
        tensor2_expanded = (
            tensor2.expand(tensor2_expand_size)
            .contiguous()
            .view(expand_batch_product, m2, p)
        )

        output_shape = expand_batch_portion
        if dim_tensor1 > 1:
            output_shape.append(n)

        if dim_tensor2 > 1:
            output_shape.append(p)

        return tensor1_expanded.bmm(tensor2_expanded).view(output_shape)
    else:
        utils.check(False, lambda: "both arguments to matmul need to be at least 1D")


@register_decomposition(aten.upsample_bicubic2d.default)
@pw_cast_for_opmath
def upsample_bicubic2d_default(
    a: Tensor,
    output_size: Tuple[int, int],
    align_corners: bool,
    scale_h: Optional[float] = None,
    scale_w: Optional[float] = None,
) -> Tensor:
    N, C, iH, iW = a.shape
    oH, oW = output_size

    def compute_scale(in_size, out_size, align_corners, scale=None):
        if align_corners:
            return (in_size - 1) / (out_size - 1) if out_size > 1 else 0
        else:
            return 1 / scale if scale is not None and scale > 0 else in_size / out_size

    def compute_source_index(scale, dst_index, align_corners):
        if align_corners:
            return scale * dst_index
        else:
            return scale * (dst_index + 0.5) - 0.5

    height_scale = compute_scale(iH, oH, align_corners, scale_h)
    width_scale = compute_scale(iW, oW, align_corners, scale_w)

    N_idx = torch.arange(N, device=a.device).view(N, 1, 1, 1)
    C_idx = torch.arange(C, device=a.device).view(1, C, 1, 1)
    out_y = torch.arange(oH, device=a.device).view((1, 1, oH, 1))
    out_x = torch.arange(oW, device=a.device).view((1, 1, 1, oW))

    real_x = compute_source_index(width_scale, out_x, align_corners)
    in_x = real_x.floor()
    t_x = real_x - in_x
    ix = in_x.to(dtype=torch.int64)

    real_y = compute_source_index(height_scale, out_y, align_corners)
    in_y = real_y.floor()
    t_y = real_y - in_y
    iy = in_y.to(dtype=torch.int64)

    iys_ofs = (iy - 1, iy, iy + 1, iy + 2)
    ixs_ofs = (ix - 1, ix, ix + 1, ix + 2)

    def load_bounded(ys, xs):
        y_idx = torch.clamp(ys, 0, iH - 1)
        x_idx = torch.clamp(xs, 0, iW - 1)
        return a[N_idx, C_idx, y_idx, x_idx]

    def get_x_interp(y):
        coeffs_x = tuple((load_bounded(y, x_ofs) for x_ofs in ixs_ofs))
        return _upsample_cubic_interp1d(coeffs_x, t_x)

    coeffs_y = tuple((get_x_interp(y_ofs) for y_ofs in iys_ofs))
    return _upsample_cubic_interp1d(coeffs_y, t_y)


@register_decomposition(aten.upsample_bicubic2d.vec)
@out_wrapper()
@pw_cast_for_opmath
def upsample_bicubic2d_vec(
    a: Tensor,
    output_size: Optional[Tuple[int, int]],
    align_corners: bool,
    scale_factors: Optional[Tuple[float, float]] = None,
) -> Tensor:
    utils.check(
        bool(output_size) + bool(scale_factors) == 1,
        lambda: "Must specify exactly one of output_size and scale_factors.",
    )
    if output_size is None:
        assert scale_factors is not None
        output_size = cast(
            Tuple[int, int],
            tuple(int(w * scale) for w, scale in zip(a.shape[2:], scale_factors)),
        )
    scale_h, scale_w = scale_factors if scale_factors else (None, None)
    return upsample_bicubic2d_default(a, output_size, align_corners, scale_h, scale_w)


def register_inplace(aten_op, outplace_op):
    @register_decomposition(aten_op)
    def inplace_op(*args, **kwargs):
        out = outplace_op(*args, **kwargs)
        return args[0].copy_(out)

    return inplace_op


register_inplace(aten.add_, aten.add)
register_inplace(aten.sub_, aten.sub)
register_inplace(aten.mul_, aten.mul)
register_inplace(aten.relu_, aten.relu)
register_inplace(aten.hardtanh_, aten.hardtanh)
register_inplace(aten.hardswish_, aten.hardswish)
register_inplace(aten.leaky_relu_, aten.leaky_relu)
register_inplace(aten.silu_, aten.silu)<|MERGE_RESOLUTION|>--- conflicted
+++ resolved
@@ -1410,9 +1410,6 @@
     return (res, mask)
 
 
-<<<<<<< HEAD
-@register_decomposition(aten.xlogy.Tensor)
-=======
 @register_decomposition(aten._to_copy)
 def _to_copy(
     x: Tensor,
@@ -1443,7 +1440,6 @@
     return x
 
 
->>>>>>> fc3beef5
 @pw_cast_for_int_to_real
 def xlogy(self: Tensor, other: Tensor) -> Tensor:
     return aten.where(
