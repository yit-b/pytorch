--- conflicted
+++ resolved
@@ -110,20 +110,17 @@
   ddp_logging_data_->strs_map["comm_hook"] = hook;
 }
 
-<<<<<<< HEAD
-void Logger::set_static_graph() {
-  ddp_logging_data_->static_graph = reducer_->static_graph_;
-}
-
-=======
 // Whether we are running under model.join() context manager for DDP uneven
 // inputs.
 void Logger::set_uneven_input_join() {
   ddp_logging_data_->ints_map["join_uneven_inputs"] = true;
 }
 
+void Logger::set_static_graph() {
+  ddp_logging_data_->ints_map["static_graph"] = reducer_->static_graph_;
+}
+
 // Data that can be got during DistributedDataParallel construction time
->>>>>>> eac02f85
 void Logger::set_construction_data_and_log(
     const std::string& module_name,
     const std::vector<int>& device_ids,
