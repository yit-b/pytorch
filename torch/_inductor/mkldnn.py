--- conflicted
+++ resolved
@@ -97,12 +97,7 @@
     def __init__(
         self,
         conv: nn.Module,
-<<<<<<< HEAD
         input_size: list,
-=======
-        unary: Optional[nn.Module],
-        input_size: Optional[list],
->>>>>>> 8fee4669
     ):
         super().__init__(
             conv.in_channels,
@@ -283,15 +278,8 @@
         return y
 
 
-<<<<<<< HEAD
 class PackedLinearBF16(nn.Linear):
     def __init__(self, linear: nn.Module, input_size: list):
-=======
-class LinearUnary(nn.Linear):
-    def __init__(
-        self, linear: nn.Module, unary: Optional[nn.Module], input_size: Optional[list]
-    ):
->>>>>>> 8fee4669
         super().__init__(
             linear.in_features,
             linear.out_features,
@@ -303,22 +291,11 @@
 
     def _update_module_params(self, linear, input_size):
         self.__dict__ = copy.deepcopy(linear.__dict__)
-<<<<<<< HEAD
-        self.batch_size = reduce(lambda x, y: x * y, input_size[:-1])
-=======
-        self.attr = "none"
-        self.scalars = []
-        self.algorithm = ""
-        if unary is not None:
-            self.attr, self.scalars, self.algorithm = unary_modules_map[
-                unary.__class__
-            ](unary)
         self.batch_size = (
             reduce(lambda x, y: x * y, input_size[:-1])
             if input_size is not None
             else None
         )
->>>>>>> 8fee4669
         self.packed_weight = torch.nn.Parameter(
             torch.ops.mkldnn._reorder_linear_weight(
                 self.weight.to_mkldnn(),
@@ -475,24 +452,7 @@
     )
 
 
-<<<<<<< HEAD
 def fused_conv_binary_eval(conv: nn.Module, binary_op_name: str, input_size: list):
-=======
-def fused_conv_unary_eval(
-    conv: nn.Module, unary: nn.Module, input_size: Optional[list]
-):
-    assert not (conv.training), "Fusion only for eval!"
-    return ConvUnary2d(
-        conv,
-        unary,
-        input_size,
-    )
-
-
-def fused_conv_binary_eval(
-    conv: nn.Module, binary_op_name: str, input_size: Optional[list]
-):
->>>>>>> 8fee4669
     assert not (conv.training), "Fusion only for eval!"
     return ConvBinary2d(
         conv,
@@ -513,20 +473,8 @@
 def packed_linear_eval(linear: nn.Module, input_size: Optional[list]):
     assert not (linear.training), "Fusion only for eval!"
     if linear.weight.dtype == torch.bfloat16:
-<<<<<<< HEAD
         return PackedLinearBF16(linear, input_size)
     return PackedLinearFP32(linear, input_size)
-=======
-        return LinearUnary(linear, None, input_size)
-    return PackedLinear(linear, input_size)
-
-
-def fused_linear_unary_eval(
-    linear: nn.Module, unary: nn.Module, input_size: Optional[list]
-):
-    assert not (linear.training), "Fusion only for eval!"
-    return LinearUnary(linear, unary, input_size)
->>>>>>> 8fee4669
 
 
 def fused_linear_binary_eval(linear: nn.Module, attr: str, input_size: Optional[list]):
