import torch

from .. import ir

from ..lowering import lowerings as L
from ..pattern_matcher import (
    Arg,
    CallFunction,
    filter_nodes,
    get_arg_value,
    KeywordArg,
    register_lowering_pattern,
)
from ..virtualized import ops

aten = torch.ops.aten
mkldnn = torch.ops.mkldnn
_conv_args = (Arg(), Arg(), Arg(), Arg(), Arg(), Arg(), Arg(), Arg(), Arg(), Arg())
_linear_args = (Arg(), Arg(), Arg(), Arg(), Arg(), Arg())
_conv_transpose_args = (
    Arg(),
    Arg(),
    Arg(),
    Arg(),
    Arg(),
    Arg(),
    Arg(),
    Arg(),
    Arg(),
    Arg(),
    Arg(),
)
_computation_user_1 = [
    CallFunction(mkldnn._convolution_pointwise.default, *_conv_args, _users=1),
    CallFunction(mkldnn._linear_pointwise.default, *_linear_args, _users=1),
    CallFunction(
        mkldnn._convolution_transpose_pointwise.default,
        *_conv_transpose_args,
        _users=1,
    ),
]
_computation_user_2 = [
    CallFunction(mkldnn._convolution_pointwise.default, *_conv_args, _users=2),
    CallFunction(mkldnn._linear_pointwise.default, *_linear_args, _users=2),
    CallFunction(
        mkldnn._convolution_transpose_pointwise.default,
        *_conv_transpose_args,
        _users=2,
    ),
]
_computation_user_3 = [
    CallFunction(mkldnn._convolution_pointwise.default, *_conv_args, _users=3),
    CallFunction(mkldnn._linear_pointwise.default, *_linear_args, _users=3),
    CallFunction(
        mkldnn._convolution_transpose_pointwise.default,
        *_conv_transpose_args,
        _users=3,
    ),
]
_computation_user_4 = [
    CallFunction(mkldnn._convolution_pointwise.default, *_conv_args, _users=4),
    CallFunction(mkldnn._linear_pointwise.default, *_linear_args, _users=4),
    CallFunction(
        mkldnn._convolution_transpose_pointwise.default,
        *_conv_transpose_args,
        _users=4,
    ),
]


def _gelu_fusion_1(computation_call):
    return CallFunction(
        aten.mul,
        CallFunction(aten.mul, computation_call, 0.5),
        CallFunction(
            aten.add,
            CallFunction(
                aten.erf,
                CallFunction(aten.mul, computation_call, 0.7071067811865476),
            ),
            1,
        ),
    )


def _gelu_fusion_2(computation_call):
    return CallFunction(
        aten.mul,
        CallFunction(aten.mul, computation_call, 0.5),
        CallFunction(
            aten.add,
            CallFunction(
                aten.tanh,
                CallFunction(
                    aten.mul,
                    CallFunction(
                        aten.add,
                        computation_call,
                        CallFunction(
                            aten.mul,
                            CallFunction(
                                aten.mul,
                                CallFunction(
                                    aten.mul, computation_call, computation_call
                                ),
                                computation_call,
                            ),
                            0.044715,
                        ),
                    ),
                    0.7978845608028654,
                ),
            ),
            1,
        ),
    )


def _hardswish_fusion(computation_call):
    return CallFunction(
        aten.div,
        CallFunction(
            aten.mul,
            computation_call,
            CallFunction(
                aten.clamp_max,
                CallFunction(
                    aten.clamp_min, CallFunction(aten.add, computation_call, 3), 0
                ),
                6,
            ),
        ),
        6,
    )


def _silu_fusion(computation_call):
    return CallFunction(
        aten.mul, computation_call, CallFunction(aten.sigmoid, computation_call)
    )


def _hardsigmoid_fusion(computation_call):
    return CallFunction(
        aten.div,
        CallFunction(
            aten.clamp_max,
            CallFunction(
                aten.clamp_min, CallFunction(aten.add, computation_call, 3), 0
            ),
            6,
        ),
        6,
    )


def _leaky_relu_fusion(computation_call):
    return CallFunction(
        aten.where,
        CallFunction(aten.gt, computation_call, 0),
        computation_call,
        CallFunction(aten.mul, computation_call, KeywordArg("negative_slope")),
    )


def _hardtanh_fusion(computation_call):
    return CallFunction(
        aten.clamp_max,
        CallFunction(aten.clamp_min, computation_call, KeywordArg("min_value")),
        KeywordArg("max_value"),
    )


def _combined_fusion(computation_call, elementwise_op):
    return CallFunction(elementwise_op, computation_call)


# binary_op(other, computation_op)
def _binary_fusion_v1(computation_call, binary_fn):
    return CallFunction(binary_fn, KeywordArg("other"), computation_call)


# binary_op(computation_op, other)
def _binary_fusion_v2(computation_call, binary_fn):
    return CallFunction(binary_fn, computation_call, KeywordArg("other"))


def _is_single_computation_op(computation_op):
    def fn(match):
        computation_nodes = filter_nodes(match.nodes, computation_op)
        if len(computation_nodes) < 1:
            return False
        if any(n.args[-3] != "none" for n in computation_nodes):
            return False
        return True

    return fn


def _register_unary_fusion_lowering(pattern, unary_attr, computation_op):
    @register_lowering_pattern(
        pattern, extra_check=_is_single_computation_op(computation_op)
    )
    def fn(match, *args):
        computation_args = list(args)[:-3] + [
            unary_attr.op_name,
            unary_attr.scalars_attr,
            unary_attr.algorithm_attr,
        ]
        return L[computation_op](*computation_args)

    return fn


def _register_leaky_relu_fusion_lowering(pattern, computation_op):
    @register_lowering_pattern(
        pattern, extra_check=_is_single_computation_op(computation_op)
    )
    def fn(match, *args, **kwargs):
        negative_slope = kwargs.get("negative_slope")
        if isinstance(negative_slope, ir.TensorBox):
            matched = False
        else:  # inp is a Number
            matched = True
        computation_args = list(args)
        if matched:
            computation_args = computation_args[:-3] + [
                "leaky_relu",
                [negative_slope],
                "",
            ]
            return L[computation_op](*computation_args)
        else:
            # computation_args += ["none", [], ""]
            computation_out = L[computation_op](*computation_args)
            return L[aten.where](
                L[aten.gt](computation_out, 0),
                computation_out,
                L[aten.mul](computation_out, negative_slope),
            )

    return fn


def _register_hardtanh_fusion_lowering(pattern, computation_op):
    @register_lowering_pattern(
        pattern, extra_check=_is_single_computation_op(computation_op)
    )
    def fn(match, *args, **kwargs):
        min_value = kwargs.get("min_value")
        max_value = kwargs.get("max_value")
        if isinstance(min_value, ir.TensorBox) or isinstance(max_value, ir.TensorBox):
            matched = False
        else:  # inp is a Number
            matched = True
        computation_args = list(args)
        if matched:
            computation_args = computation_args[:-3] + [
                "hardtanh",
                [min_value, max_value],
                "",
            ]
            return L[computation_op](*computation_args)
        else:
            conv_out = L[computation_op](*computation_args)
            return L[aten.clamp_max](L[aten.clamp_min](conv_out, min_value), max_value)

    return fn


_binary_attr = {
    aten.add: "add",
    ops.add: "add",
    aten.sub: "sub",
    ops.sub: "sub",
}


def _is_valid_binary(match, fn):
    binary_nodes = filter_nodes(match.nodes, fn)
    if len(binary_nodes) < 1:
        return False
    if any(
        not isinstance(n.args[0].meta.get("val", None), torch.Tensor)
        or not isinstance(n.args[1].meta.get("val", None), torch.Tensor)
        for n in binary_nodes
    ):
        return False
    # check alpha is one.
    if any(
        get_arg_value(n, 2, kwarg_name="alpha") != 1.0
        and get_arg_value(n, 2, kwarg_name="alpha") is not None
        for n in binary_nodes
    ):
        return False
    if any(n.args[0] == n.args[1] for n in binary_nodes):
        return False
    if any(
        n.args[0].meta["val"].size() != n.args[1].meta["val"].size()
        for n in binary_nodes
    ):
        return False
    return True


def _is_valid_computation_binary(computation_op, binary_op):
    def fn(match):
        if not _is_single_computation_op(computation_op)(match):
            return False
        if not _is_valid_binary(match, binary_op):
            return False
        return True

    return fn


def _register_binary_unary_fusion_lowering(
    pattern, computation_op, binary_op, fusion_op, unary_attr=None
):
    @register_lowering_pattern(
        pattern, extra_check=_is_valid_computation_binary(computation_op, binary_op)
    )
    def fn(match, *args, **kwargs):
        other = kwargs.get("other")
        binary_attr = _binary_attr[binary_op]
        args_list = list(args)
        compuation_args = [args_list[0], other] + args_list[1:-3] + [binary_attr]
        if len(args_list) > 6:
            if unary_attr is not None:
                compuation_args += [
                    1.0,
                    unary_attr.op_name,
                    unary_attr.scalars_attr,
                    unary_attr.algorithm_attr,
                ]
            else:
                compuation_args += [1.0, None, [], None]
        return L[fusion_op](*compuation_args)

    return fn


computation_ops = [
    mkldnn._convolution_pointwise.default,
    mkldnn._linear_pointwise.default,
    mkldnn._convolution_transpose_pointwise.default,
]


class UnaryAttr:
    def __init__(self, op_name: str, scalars_attr=None, algorithm_attr=None):
        self.op_name = op_name
        self.scalars_attr = scalars_attr if scalars_attr else []
        self.algorithm_attr = algorithm_attr if algorithm_attr else ""


def _register_unary_fusion():
    replacement_unary_fusion_patterns = {
        UnaryAttr("gelu", algorithm_attr="tanh"): [
            _gelu_fusion_2(u) for u in _computation_user_4
        ],
        UnaryAttr("gelu", algorithm_attr="none"): [
            _gelu_fusion_1(u) for u in _computation_user_2
        ],
        UnaryAttr("hardswish"): [_hardswish_fusion(u) for u in _computation_user_2],
        UnaryAttr("hardsigmoid"): [_hardsigmoid_fusion(u) for u in _computation_user_1],
        UnaryAttr("swish"): [_silu_fusion(u) for u in _computation_user_2],
        UnaryAttr("relu"): [
            _combined_fusion(u, aten.relu) for u in _computation_user_1
        ],
        UnaryAttr("sigmoid"): [
            _combined_fusion(u, aten.sigmoid) for u in _computation_user_1
        ],
        UnaryAttr("tanh"): [
            _combined_fusion(u, aten.tanh) for u in _computation_user_1
        ],
    }
    for unary_attr, patterns in replacement_unary_fusion_patterns.items():
        _register_unary_fusion_lowering(patterns[0], unary_attr, computation_ops[0])
        _register_unary_fusion_lowering(patterns[1], unary_attr, computation_ops[1])
        _register_unary_fusion_lowering(patterns[2], unary_attr, computation_ops[2])

    _leaky_relu_patterns = [_leaky_relu_fusion(user) for user in _computation_user_3]
    _hardtanh_patterns = [_hardtanh_fusion(user) for user in _computation_user_1]
    for pattern, computation_op in zip(_leaky_relu_patterns, computation_ops):
        _register_leaky_relu_fusion_lowering(pattern, computation_op)
    for pattern, computation_op in zip(_hardtanh_patterns, computation_ops):
        _register_hardtanh_fusion_lowering(pattern, computation_op)


def _register_binary_fusion():
    binary_ops = [aten.add, ops.add, aten.sub, ops.sub]
    fusion_ops = [mkldnn._convolution_pointwise.binary, mkldnn._linear_pointwise.binary]
    for computation_call, computation_op, fusion_op in zip(
        _computation_user_1[:-1], computation_ops[:-1], fusion_ops
    ):
        for binary_op in binary_ops:
            pattern = _binary_fusion_v2(computation_call, binary_op)
            _register_binary_unary_fusion_lowering(
                pattern, computation_op, binary_op, fusion_op
            )
        for binary_op in [aten.add, ops.add]:
            pattern = _binary_fusion_v1(computation_call, binary_op)
            _register_binary_unary_fusion_lowering(
                pattern, computation_op, binary_op, fusion_op
            )


def _register_binary_unary_fusion():
    binary_ops = [aten.add, ops.add, aten.sub, ops.sub]
    fusion_ops = [mkldnn._convolution_pointwise.binary]
    for computation_call, computation_op, fusion_op in zip(
        _computation_user_1[:-1], computation_ops[:-1], fusion_ops
    ):
        for binary_op in binary_ops:
            pattern_v1 = _combined_fusion(
                _binary_fusion_v2(computation_call, binary_op), aten.relu
            )
            _register_binary_unary_fusion_lowering(
                pattern_v1, computation_op, binary_op, fusion_op, UnaryAttr("relu")
            )
        for binary_op in [aten.add, ops.add]:
            pattern_v2 = _combined_fusion(
                _binary_fusion_v1(computation_call, binary_op), aten.relu
            )
            _register_binary_unary_fusion_lowering(
                pattern_v2, computation_op, binary_op, fusion_op, UnaryAttr("relu")
            )


"""
def convert_outplace_to_inplace(gm: torch.fx.GraphModule):
    if not (torch.backends.mkldnn.enabled and torch.backends.mkldnn.is_available()):
        return gm
    # This function is about replace outplace with inplace for better performance(external call),
    # which happen after AOTAutograd.
    for node in gm.graph.nodes:
        if node.op == "call_function" and node.target in [
            torch.ops.mkldnn._convolution_pointwise.binary
        ]:
            # args[0] and args[1] is _convolution_pointwise.binary's input,
            # need to check whether args[1] can be written or not.
            if node.args[1].op in ["placeholder", "output"]:
                continue
            # TODO: node.args[1].users > 1, but node.args[1] never be used after current node.
            if len(node.args[1].users) > 1:
                continue
            if node.args[1] == node.args[0]:
                continue
            binary_attr = node.args[8]
            unary_attr = node.args[10]
            if binary_attr != "add" or unary_attr not in ["", "relu"]:
                continue
            node.target = torch.ops.mkldnn._convolution_pointwise_.binary
    gm.graph.lint()
    gm.recompile()
    return gm
"""


def _mkldnn_fusion_init():
<<<<<<< HEAD
    if torch._C.has_mkldnn:
        _register_unary_fusion()
        _register_binary_unary_fusion()
        _register_binary_fusion()
=======
    _register_unary_fusion()
>>>>>>> 350ef07c
<|MERGE_RESOLUTION|>--- conflicted
+++ resolved
@@ -459,11 +459,6 @@
 
 
 def _mkldnn_fusion_init():
-<<<<<<< HEAD
-    if torch._C.has_mkldnn:
-        _register_unary_fusion()
-        _register_binary_unary_fusion()
-        _register_binary_fusion()
-=======
     _register_unary_fusion()
->>>>>>> 350ef07c
+    _register_binary_unary_fusion()
+    _register_binary_fusion()