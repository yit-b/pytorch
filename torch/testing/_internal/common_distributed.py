--- conflicted
+++ resolved
@@ -1025,15 +1025,10 @@
         # every thread have the same value. This would be relevant when we use op db tests, where it
         # needs those states to be set i.e. using instantiate_device_type_tests()
         # TODO: figure out a better way to do this
-<<<<<<< HEAD
         if hasattr(self, "_tls"):
+            self._tls = threading.local()
             self._tls.precision = TestCase._precision
             self._tls.rel_tol = TestCase._rel_tol
-=======
-        self._tls = threading.local()
-        self._tls.precision = TestCase._precision
-        self._tls.rel_tol = TestCase._rel_tol
->>>>>>> b75e8237
 
         self.run_test_with_threaded_pg(test_name, rank, world_size)
 
